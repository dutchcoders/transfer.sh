--- conflicted
+++ resolved
@@ -315,13 +315,8 @@
     local curl_output
     local awk_output
 
-<<<<<<< HEAD
     # use short parameters here to be compatible with bsd, macos and linux
-    du -ckL "${file_array[@]}" >&2
-
-=======
     du -c -k -L "${file_array[@]}" >&2
->>>>>>> e837849d
     # be compatible with "bash"
     if [[ "${ZSH_NAME}" == "zsh" ]]
     then
