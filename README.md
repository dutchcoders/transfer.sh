# transfer.sh [![Gitter](https://badges.gitter.im/Join%20Chat.svg)](https://gitter.im/dutchcoders/transfer.sh?utm_source=badge&utm_medium=badge&utm_campaign=&utm_campaign=pr-badge&utm_content=badge) [![Go Report Card](https://goreportcard.com/badge/github.com/dutchcoders/transfer.sh)](https://goreportcard.com/report/github.com/dutchcoders/transfer.sh) [![Docker pulls](https://img.shields.io/docker/pulls/dutchcoders/transfer.sh.svg)](https://hub.docker.com/r/dutchcoders/transfer.sh/) [![Build Status](https://travis-ci.org/dutchcoders/transfer.sh.svg?branch=master)](https://travis-ci.org/dutchcoders/transfer.sh) [![Fuzzit Status](https://app.fuzzit.dev/badge?org_id=transfer.sh)](https://app.fuzzit.dev/orgs/transfer.sh/dashboard)

Easy and fast file sharing from the command-line. This code contains the server with everything you need to create your own instance.

Transfer.sh currently supports the s3 (Amazon S3), gdrive (Google Drive) providers, and local file system (local).

## Disclaimer
This project repository has no relation with the service at https://transfer.sh that's managed by https://storj.io.
So far we cannot address any issue related to the service at https://transfer.sh.


## Usage

### Upload:
```bash
$ curl --upload-file ./hello.txt https://transfer.sh/hello.txt
```

### Encrypt & upload:
```bash
$ cat /tmp/hello.txt|gpg -ac -o-|curl -X PUT --upload-file "-" https://transfer.sh/test.txt
````

### Download & decrypt:
```bash
$ curl https://transfer.sh/1lDau/test.txt|gpg -o- > /tmp/hello.txt
```

### Upload to virustotal:
```bash
$ curl -X PUT --upload-file nhgbhhj https://transfer.sh/test.txt/virustotal
```

### Deleting
```bash
$ curl -X DELETE <X-Url-Delete Response Header URL>
```

## Request Headers

### Max-Downloads
```bash
$ curl --upload-file ./hello.txt https://transfer.sh/hello.txt -H "Max-Downloads: 1" # Limit the number of downloads
```

### Max-Days
```bash
$ curl --upload-file ./hello.txt https://transfer.sh/hello.txt -H "Max-Days: 1" # Set the number of days before deletion
```

## Response Headers

### X-Url-Delete

The URL used to request the deletion of a file. Returned as a response header.
```bash
curl -sD - --upload-file ./hello https://transfer.sh/hello.txt | grep 'X-Url-Delete'
X-Url-Delete: https://transfer.sh/hello.txt/BAYh0/hello.txt/PDw0NHPcqU
```

## Examples

See good usage examples on [examples.md](examples.md)

## Link aliases

Create direct download link:

https://transfer.sh/1lDau/test.txt --> https://transfer.sh/get/1lDau/test.txt

Inline file:

https://transfer.sh/1lDau/test.txt --> https://transfer.sh/inline/1lDau/test.txt

## Usage

Parameter | Description | Value | Env
--- | --- | --- | ---
<<<<<<< HEAD
listener | port to use for http (:80) | |
profile-listener | port to use for profiler (:6060)| |
force-https | redirect to https | false |
tls-listener | port to use for https (:443) | |
tls-listener-only | flag to enable tls listener only | |
tls-cert-file | path to tls certificate | |
tls-private-key | path to tls private key | |
http-auth-user | user for basic http auth on upload | |
http-auth-pass | pass for basic http auth on upload | |
ip-whitelist | comma separated list of ips allowed to connect to the service | |
ip-blacklist | comma separated list of ips not allowed to connect to the service | |
temp-path | path to temp folder | system temp |
web-path | path to static web files (for development or custom front end) | |
proxy-path | path prefix when service is run behind a proxy | |
ga-key | google analytics key for the front end | |
uservoice-key | user voice key for the front end  | |
provider | which storage provider to use | (s3, storj, gdrive or local) |
aws-access-key | aws access key | | AWS_ACCESS_KEY
aws-secret-key | aws access key | | AWS_SECRET_KEY
bucket | aws bucket | | BUCKET
s3-endpoint | Custom S3 endpoint. | |
s3-region | region of the s3 bucket | eu-west-1 | S3_REGION
s3-no-multipart | disables s3 multipart upload | false | |
s3-path-style | Forces path style URLs, required for Minio. | false | |
storj-access | Access for the project | | STORJ_ACCESS
storj-bucket | Bucket to use within the project | | STORJ_BUCKET
basedir | path storage for local/gdrive provider| |
gdrive-client-json-filepath | path to oauth client json config for gdrive provider| |
gdrive-local-config-path | path to store local transfer.sh config cache for gdrive provider| |
gdrive-chunk-size | chunk size for gdrive upload in megabytes, must be lower than available memory (8 MB) | |
lets-encrypt-hosts | hosts to use for lets encrypt certificates (comma seperated) | |
log | path to log file| |
=======
listener | port to use for http (:80) | | LISTENER |
profile-listener | port to use for profiler (:6060) | | PROFILE_LISTENER |
force-https | redirect to https | false | FORCE_HTTPS
tls-listener | port to use for https (:443) | | TLS_LISTENER |
tls-listener-only | flag to enable tls listener only | | TLS_LISTENER_ONLY |
tls-cert-file | path to tls certificate | | TLS_CERT_FILE |
tls-private-key | path to tls private key | | TLS_PRIVATE_KEY |
http-auth-user | user for basic http auth on upload | | HTTP_AUTH_USER |
http-auth-pass | pass for basic http auth on upload | | HTTP_AUTH_PASS |
ip-whitelist | comma separated list of ips allowed to connect to the service | | IP_WHITELIST |
ip-blacklist | comma separated list of ips not allowed to connect to the service | | IP_BLACKLIST |
temp-path | path to temp folder | system temp | TEMP_PATH |
web-path | path to static web files (for development or custom front end) | | WEB_PATH |
proxy-path | path prefix when service is run behind a proxy | | PROXY_PATH |
proxy-port | port of the proxy when the service is run behind a proxy | | PROXY_PORT |
ga-key | google analytics key for the front end | | GA_KEY |
uservoice-key | user voice key for the front end  | | USERVOICE_KEY |
provider | which storage provider to use | (s3, gdrive or local) | PROVIDER |
aws-access-key | aws access key | | AWS_ACCESS_KEY |
aws-secret-key | aws access key | | AWS_SECRET_KEY |
bucket | aws bucket | | BUCKET |
s3-endpoint | Custom S3 endpoint. | | S3_ENDPOINT |
s3-region | region of the s3 bucket | eu-west-1 | S3_REGION |
s3-no-multipart | disables s3 multipart upload | false | S3_NO_MULTIPART |
s3-path-style | Forces path style URLs, required for Minio. | false | S3_PATH_STYLE |
basedir | path storage for local/gdrive provider | | BASEDIR |
gdrive-client-json-filepath | path to oauth client json config for gdrive provider | | GDRIVE_CLIENT_JSON_FILEPATH |
gdrive-local-config-path | path to store local transfer.sh config cache for gdrive provider| | GDRIVE_LOCAL_CONFIG_PATH |
gdrive-chunk-size | chunk size for gdrive upload in megabytes, must be lower than available memory (8 MB) | | GDRIVE_CHUNK_SIZE |
lets-encrypt-hosts | hosts to use for lets encrypt certificates (comma seperated) | | HOSTS |
log | path to log file| | LOG |
cors-domains | comma separated list of domains for CORS, setting it enable CORS | | CORS_DOMAINS |
clamav-host | host for clamav feature  | | CLAMAV_HOST |
rate-limit | request per minute  | | RATE_LIMIT |
>>>>>>> ae00f8ce

If you want to use TLS using lets encrypt certificates, set lets-encrypt-hosts to your domain, set tls-listener to :443 and enable force-https.

If you want to use TLS using your own certificates, set tls-listener to :443, force-https, tls-cert-file and tls-private-key.

## Development

Switched to GO111MODULE

```bash
go run main.go --provider=local --listener :8080 --temp-path=/tmp/ --basedir=/tmp/
```

## Build

If on go < 1.11
```bash
go get -u -v ./...
```

```bash
go build -o transfersh main.go
```

## Docker

For easy deployment, we've created a Docker container.

```bash
docker run --publish 8080:8080 dutchcoders/transfer.sh:latest --provider local --basedir /tmp/
```

## S3 Usage

For the usage with a AWS S3 Bucket, you just need to specify the following options:
- provider
- aws-access-key
- aws-secret-key
- bucket
- s3-region

If you specify the s3-region, you don't need to set the endpoint URL since the correct endpoint will used automatically.

### Custom S3 providers

To use a custom non-AWS S3 provider, you need to specify the endpoint as defined from your cloud provider.

## Storj Network Provider

To use the Storj Network as storage provider you need to specify the following flags:
- provider `--provider storj`
- storj-access _(either via flag or environment variable STORJ_ACCESS)_
- storj-bucket _(either via flag or environment variable STORJ_BUCKET)_

### Creating Bucket and Scope

In preparation you need to create a scope (or copy it from the uplink configuration) and a bucket.

To get started, download the latest uplink from the release page: https://github.com/storj/storj/releases

After extracting, execute `uplink setup`. The Wizard asks for Satellite to use, the API Key 
(which you can retrieve via the Satellite UI), as well as an Encryption Key.
Once the uplink is setup create the bucket using the following schema: 
`uplink mb sj://<BUCKET>` where <BUCKET> is your desired name.

Afterwards you can copy the SCOPE out of the configuration file of the uplink and then start the startup of the
transfer.sh endpoint. For enhanced security its recommended to provide both the scope and the bucket name as ENV Variables.

Example:
```
export STORJ_BUCKET=transfersh
export STORJ_ACCESS=<SCOPE>
transfer.sh --provider storj
```

## Google Drive Usage

For the usage with Google drive, you need to specify the following options:
- provider
- gdrive-client-json-filepath
- gdrive-local-config-path
- basedir

### Creating Gdrive Client Json

You need to create a Oauth Client id from console.cloud.google.com
download the file and place into a safe directory

### Usage example

```go run main.go --provider gdrive --basedir /tmp/ --gdrive-client-json-filepath /[credential_dir] --gdrive-local-config-path [directory_to_save_config] ```

## Contributions

Contributions are welcome.

## Creators

**Remco Verhoef**
- <https://twitter.com/remco_verhoef>
- <https://twitter.com/dutchcoders>

**Uvis Grinfelds**

## Maintainer

**Andrea Spacca**

## Copyright and license

Code and documentation copyright 2011-2018 Remco Verhoef.
Code released under [the MIT license](LICENSE).<|MERGE_RESOLUTION|>--- conflicted
+++ resolved
@@ -76,40 +76,6 @@
 
 Parameter | Description | Value | Env
 --- | --- | --- | ---
-<<<<<<< HEAD
-listener | port to use for http (:80) | |
-profile-listener | port to use for profiler (:6060)| |
-force-https | redirect to https | false |
-tls-listener | port to use for https (:443) | |
-tls-listener-only | flag to enable tls listener only | |
-tls-cert-file | path to tls certificate | |
-tls-private-key | path to tls private key | |
-http-auth-user | user for basic http auth on upload | |
-http-auth-pass | pass for basic http auth on upload | |
-ip-whitelist | comma separated list of ips allowed to connect to the service | |
-ip-blacklist | comma separated list of ips not allowed to connect to the service | |
-temp-path | path to temp folder | system temp |
-web-path | path to static web files (for development or custom front end) | |
-proxy-path | path prefix when service is run behind a proxy | |
-ga-key | google analytics key for the front end | |
-uservoice-key | user voice key for the front end  | |
-provider | which storage provider to use | (s3, storj, gdrive or local) |
-aws-access-key | aws access key | | AWS_ACCESS_KEY
-aws-secret-key | aws access key | | AWS_SECRET_KEY
-bucket | aws bucket | | BUCKET
-s3-endpoint | Custom S3 endpoint. | |
-s3-region | region of the s3 bucket | eu-west-1 | S3_REGION
-s3-no-multipart | disables s3 multipart upload | false | |
-s3-path-style | Forces path style URLs, required for Minio. | false | |
-storj-access | Access for the project | | STORJ_ACCESS
-storj-bucket | Bucket to use within the project | | STORJ_BUCKET
-basedir | path storage for local/gdrive provider| |
-gdrive-client-json-filepath | path to oauth client json config for gdrive provider| |
-gdrive-local-config-path | path to store local transfer.sh config cache for gdrive provider| |
-gdrive-chunk-size | chunk size for gdrive upload in megabytes, must be lower than available memory (8 MB) | |
-lets-encrypt-hosts | hosts to use for lets encrypt certificates (comma seperated) | |
-log | path to log file| |
-=======
 listener | port to use for http (:80) | | LISTENER |
 profile-listener | port to use for profiler (:6060) | | PROFILE_LISTENER |
 force-https | redirect to https | false | FORCE_HTTPS
@@ -126,8 +92,8 @@
 proxy-path | path prefix when service is run behind a proxy | | PROXY_PATH |
 proxy-port | port of the proxy when the service is run behind a proxy | | PROXY_PORT |
 ga-key | google analytics key for the front end | | GA_KEY |
+provider | which storage provider to use | (s3, storj, gdrive or local) |
 uservoice-key | user voice key for the front end  | | USERVOICE_KEY |
-provider | which storage provider to use | (s3, gdrive or local) | PROVIDER |
 aws-access-key | aws access key | | AWS_ACCESS_KEY |
 aws-secret-key | aws access key | | AWS_SECRET_KEY |
 bucket | aws bucket | | BUCKET |
@@ -135,6 +101,8 @@
 s3-region | region of the s3 bucket | eu-west-1 | S3_REGION |
 s3-no-multipart | disables s3 multipart upload | false | S3_NO_MULTIPART |
 s3-path-style | Forces path style URLs, required for Minio. | false | S3_PATH_STYLE |
+storj-access | Access for the project | | STORJ_ACCESS |
+storj-bucket | Bucket to use within the project | | STORJ_BUCKET |
 basedir | path storage for local/gdrive provider | | BASEDIR |
 gdrive-client-json-filepath | path to oauth client json config for gdrive provider | | GDRIVE_CLIENT_JSON_FILEPATH |
 gdrive-local-config-path | path to store local transfer.sh config cache for gdrive provider| | GDRIVE_LOCAL_CONFIG_PATH |
@@ -144,7 +112,6 @@
 cors-domains | comma separated list of domains for CORS, setting it enable CORS | | CORS_DOMAINS |
 clamav-host | host for clamav feature  | | CLAMAV_HOST |
 rate-limit | request per minute  | | RATE_LIMIT |
->>>>>>> ae00f8ce
 
 If you want to use TLS using lets encrypt certificates, set lets-encrypt-hosts to your domain, set tls-listener to :443 and enable force-https.
 
