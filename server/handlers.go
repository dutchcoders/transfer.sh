--- conflicted
+++ resolved
@@ -54,21 +54,13 @@
 	textTemplate "text/template"
 	"time"
 
+	"github.com/ProtonMail/gopenpgp/v2/crypto"
 	web "github.com/dutchcoders/transfer.sh-web"
 	"github.com/gorilla/mux"
 	"github.com/microcosm-cc/bluemonday"
 	"github.com/russross/blackfriday/v2"
 	"github.com/skip2/go-qrcode"
-<<<<<<< HEAD
-	//lint:ignore SA1019 Ignore the deprecation warnings
-	"golang.org/x/crypto/openpgp"
-	//lint:ignore SA1019 Ignore the deprecation warnings
-	"golang.org/x/crypto/openpgp/armor"
-	//lint:ignore SA1019 Ignore the deprecation warnings
-	"golang.org/x/crypto/openpgp/packet"
-=======
 	"golang.org/x/net/idna"
->>>>>>> 31520b1a
 )
 
 const getPathPart = "get"
@@ -76,10 +68,6 @@
 var (
 	htmlTemplates = initHTMLTemplates()
 	textTemplates = initTextTemplates()
-
-	packetConfig = &packet.Config{
-		DefaultCipher: packet.CipherAES256,
-	}
 )
 
 func stripPrefix(path string) string {
@@ -103,13 +91,12 @@
 	return templates
 }
 
-<<<<<<< HEAD
 func transformEncryptionReader(reader io.ReadCloser, password string) (io.Reader, error) {
 	if len(password) == 0 {
 		return reader, nil
 	}
 
-	return encrypt(reader, password, packetConfig)
+	return encrypt(reader, []byte(password))
 }
 
 func transformDecryptionReader(reader io.ReadCloser, password string) (io.Reader, error) {
@@ -117,87 +104,46 @@
 		return reader, nil
 	}
 
-	return decrypt(reader, password, packetConfig)
-}
-
-func decrypt(ciphertext io.ReadCloser, password string, packetConfig *packet.Config) (plaintext io.Reader, err error) {
+	return decrypt(reader, []byte(password))
+}
+
+func decrypt(ciphertext io.ReadCloser, password []byte) (plaintext io.Reader, err error) {
 	content, err := ioutil.ReadAll(ciphertext)
 	if err != nil {
-		return
-	}
-
-	decbuf := bytes.NewBuffer(content)
-
-	armorBlock, err := armor.Decode(decbuf)
-	if err != nil {
-		return
-	}
-
-	failed := false
-	prompt := func(keys []openpgp.Key, symmetric bool) ([]byte, error) {
-		// If the given passphrase isn't correct, the function will be called again, forever.
-		// This method will fail fast.
-		// Ref: https://godoc.org/golang.org/x/crypto/openpgp#PromptFunction
-		if failed {
-			return nil, errors.New("decryption failed")
-		}
-		failed = true
-		return []byte(password), nil
-	}
-
-	md, err := openpgp.ReadMessage(armorBlock.Body, nil, prompt, packetConfig)
-	if err != nil {
-		return
-	}
-
-	plaintext = md.UnverifiedBody
+		storage.CloseCheck(ciphertext.Close)
+		return
+	}
+
+	var message = crypto.NewPGPMessage(content)
+	decrypted, err := crypto.DecryptMessageWithPassword(message, password)
+	if err != nil {
+		return
+	}
+
+	plaintext = bytes.NewReader(decrypted.GetBinary())
 
 	return
 }
 
-func encrypt(plaintext io.ReadCloser, password string, packetConfig *packet.Config) (ciphertext io.Reader, err error) {
-	encbuf := bytes.NewBuffer(nil)
-
-	w, err := armor.Encode(encbuf, "PGP MESSAGE", nil)
-	if err != nil {
-		safeClose(w)
-		return
-	}
-
-	pt, err := openpgp.SymmetricallyEncrypt(w, []byte(password), nil, packetConfig)
-
-	if err != nil {
-		safeClose(pt)
-		safeClose(w)
-		return
-	}
-
+func encrypt(plaintext io.ReadCloser, password []byte) (ciphertext io.Reader, err error) {
 	content, err := ioutil.ReadAll(plaintext)
 	if err != nil {
-		safeClose(pt)
-		safeClose(w)
-		return
-	}
-
-	_, err = pt.Write(content)
-	if err != nil {
-		safeClose(pt)
-		safeClose(w)
-		return
-	}
-
-	// Close writers to force-flush their buffer
-	safeClose(pt)
-	safeClose(w)
-	ciphertext = bytes.NewReader(encbuf.Bytes())
+		storage.CloseCheck(plaintext.Close)
+		return
+	}
+
+	var message = crypto.NewPlainMessage(content)
+	encrypted, err := crypto.EncryptMessageWithPassword(message, password)
+	if err != nil {
+		return
+	}
+
+	ciphertext = bytes.NewReader(encrypted.GetBinary())
 
 	return
 }
 
-func healthHandler(w http.ResponseWriter, r *http.Request) {
-=======
 func healthHandler(w http.ResponseWriter, _ *http.Request) {
->>>>>>> 31520b1a
 	_, _ = w.Write([]byte("Approaching Neutral Zone, all systems normal and functioning."))
 }
 
@@ -586,11 +532,7 @@
 
 	contentLength := r.ContentLength
 
-<<<<<<< HEAD
-	defer safeClose(r.Body)
-=======
 	defer storage.CloseCheck(r.Body.Close)
->>>>>>> 31520b1a
 
 	file, err := ioutil.TempFile(s.tempPath, "transfer-")
 	defer s.cleanTmpFile(file)
@@ -797,7 +739,6 @@
 		remainingDays = strconv.Itoa(int(timeDifference.Hours()/24) + 1)
 	}
 
-
 	if metadata.MaxDownloads == -1 {
 		remainingDownloads = "n/a"
 	} else {
@@ -830,11 +771,7 @@
 	var metadata metadata
 
 	r, _, err := s.storage.Get(ctx, token, fmt.Sprintf("%s.metadata", filename))
-<<<<<<< HEAD
-	defer safeClose(r)
-=======
 	defer storage.CloseCheck(r.Close)
->>>>>>> 31520b1a
 
 	if err != nil {
 		return metadata, err
@@ -870,11 +807,7 @@
 	var metadata metadata
 
 	r, _, err := s.storage.Get(ctx, token, fmt.Sprintf("%s.metadata", filename))
-<<<<<<< HEAD
-	defer safeClose(r)
-=======
 	defer storage.CloseCheck(r.Close)
->>>>>>> 31520b1a
 
 	if s.storage.IsNotExist(err) {
 		return errors.New("metadata doesn't exist")
@@ -952,11 +885,7 @@
 		}
 
 		reader, _, err := s.storage.Get(r.Context(), token, filename)
-<<<<<<< HEAD
-		defer safeClose(reader)
-=======
 		defer storage.CloseCheck(reader.Close)
->>>>>>> 31520b1a
 
 		if err != nil {
 			if s.storage.IsNotExist(err) {
@@ -1009,17 +938,10 @@
 	commonHeader(w, tarfilename)
 
 	gw := gzip.NewWriter(w)
-<<<<<<< HEAD
-	defer safeClose(gw)
-
-	zw := tar.NewWriter(gw)
-	defer safeClose(zw)
-=======
 	defer storage.CloseCheck(gw.Close)
 
 	zw := tar.NewWriter(gw)
 	defer storage.CloseCheck(zw.Close)
->>>>>>> 31520b1a
 
 	for _, key := range strings.Split(files, ",") {
 		key = resolveKey(key, s.proxyPath)
@@ -1033,11 +955,7 @@
 		}
 
 		reader, contentLength, err := s.storage.Get(r.Context(), token, filename)
-<<<<<<< HEAD
-		defer safeClose(reader)
-=======
 		defer storage.CloseCheck(reader.Close)
->>>>>>> 31520b1a
 
 		if err != nil {
 			if s.storage.IsNotExist(err) {
@@ -1081,11 +999,7 @@
 	commonHeader(w, tarfilename)
 
 	zw := tar.NewWriter(w)
-<<<<<<< HEAD
-	defer safeClose(zw)
-=======
 	defer storage.CloseCheck(zw.Close)
->>>>>>> 31520b1a
 
 	for _, key := range strings.Split(files, ",") {
 		key = resolveKey(key, s.proxyPath)
@@ -1099,11 +1013,7 @@
 		}
 
 		reader, contentLength, err := s.storage.Get(r.Context(), token, filename)
-<<<<<<< HEAD
-		defer safeClose(reader)
-=======
 		defer storage.CloseCheck(reader.Close)
->>>>>>> 31520b1a
 
 		if err != nil {
 			if s.storage.IsNotExist(err) {
@@ -1187,11 +1097,7 @@
 
 	contentType := metadata.ContentType
 	reader, contentLength, err := s.storage.Get(r.Context(), token, filename)
-<<<<<<< HEAD
-	defer safeClose(reader)
-=======
 	defer storage.CloseCheck(reader.Close)
->>>>>>> 31520b1a
 
 	if s.storage.IsNotExist(err) {
 		http.Error(w, http.StatusText(http.StatusNotFound), http.StatusNotFound)
@@ -1206,12 +1112,12 @@
 	if action == "inline" {
 		disposition = "inline"
 		/*
-		metadata.ContentType is unable to determine the type of the content, 
-		So add text/plain in this case to fix XSS related issues/
+			metadata.ContentType is unable to determine the type of the content,
+			So add text/plain in this case to fix XSS related issues/
 		*/
 		if strings.TrimSpace(contentType) == "" {
-		      contentType = "text/plain"
-		 }
+			contentType = "text/plain"
+		}
 	} else {
 		disposition = "attachment"
 	}
@@ -1249,7 +1155,7 @@
 		return
 	}
 
-	password := r.Header.Get("X-Decrypt-Password");
+	password := r.Header.Get("X-Decrypt-Password")
 	decryptionReader, err := transformDecryptionReader(reader, password)
 	if err != nil {
 		http.Error(w, "Could not decrypt file", http.StatusInternalServerError)
