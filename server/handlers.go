/*
The MIT License (MIT)

Copyright (c) 2014-2017 DutchCoders [https://github.com/dutchcoders/]
Copyright (c) 2018-2020 Andrea Spacca.
Copyright (c) 2020- Andrea Spacca and Stefan Benten.

Permission is hereby granted, free of charge, to any person obtaining a copy
of this software and associated documentation files (the "Software"), to deal
in the Software without restriction, including without limitation the rights
to use, copy, modify, merge, publish, distribute, sublicense, and/or sell
copies of the Software, and to permit persons to whom the Software is
furnished to do so, subject to the following conditions:

The above copyright notice and this permission notice shall be included in
all copies or substantial portions of the Software.

THE SOFTWARE IS PROVIDED "AS IS", WITHOUT WARRANTY OF ANY KIND, EXPRESS OR
IMPLIED, INCLUDING BUT NOT LIMITED TO THE WARRANTIES OF MERCHANTABILITY,
FITNESS FOR A PARTICULAR PURPOSE AND NONINFRINGEMENT. IN NO EVENT SHALL THE
AUTHORS OR COPYRIGHT HOLDERS BE LIABLE FOR ANY CLAIM, DAMAGES OR OTHER
LIABILITY, WHETHER IN AN ACTION OF CONTRACT, TORT OR OTHERWISE, ARISING FROM,
OUT OF OR IN CONNECTION WITH THE SOFTWARE OR THE USE OR OTHER DEALINGS IN
THE SOFTWARE.
*/

package server

import (
	"archive/tar"
	"archive/zip"
	"bytes"
	"compress/gzip"
	"context"
	"encoding/base64"
	"encoding/json"
	"errors"
	"fmt"
	"html"
	html_template "html/template"
	"io"
	"io/ioutil"
	"mime"
	"net"
	"net/http"
	"net/url"
	"os"
	"path"
	"path/filepath"
	"strconv"
	"strings"
	"sync"
	text_template "text/template"
	"time"

	web "github.com/dutchcoders/transfer.sh-web"
	"github.com/gorilla/mux"
<<<<<<< HEAD
	"github.com/russross/blackfriday"

	"encoding/base64"
	qrcode "github.com/skip2/go-qrcode"
	"golang.org/x/crypto/openpgp"
	"golang.org/x/crypto/openpgp/armor"
	"golang.org/x/crypto/openpgp/packet"
=======
	"github.com/microcosm-cc/bluemonday"
	blackfriday "github.com/russross/blackfriday/v2"
	"github.com/skip2/go-qrcode"
>>>>>>> 597554a5
)

const getPathPart = "get"

var (
	htmlTemplates = initHTMLTemplates()
	textTemplates = initTextTemplates()

	packetConfig = &packet.Config{
		DefaultCipher: packet.CipherAES256,
	}
)

func stripPrefix(path string) string {
	return strings.Replace(path, web.Prefix+"/", "", -1)
}

func initTextTemplates() *text_template.Template {
	templateMap := text_template.FuncMap{"format": formatNumber}

	// Templates with functions available to them
	var templates = text_template.New("").Funcs(templateMap)
	return templates
}

func initHTMLTemplates() *html_template.Template {
	templateMap := html_template.FuncMap{"format": formatNumber}

	// Templates with functions available to them
	var templates = html_template.New("").Funcs(templateMap)

	return templates
}

type dummyReadCloser struct {
	reader io.Reader
}

func (rc *dummyReadCloser) Read(p []byte) (n int, err error) {
	return rc.reader.Read(p)
}

func (rc *dummyReadCloser) Close() error {
	return nil
}

func toDummyReadCloser(reader io.Reader) io.ReadCloser {
	return &dummyReadCloser{reader: reader}
}

func transformEncryptionReader(reader io.Reader, r *http.Request) (io.Reader, error) {
	password := r.Header.Get("X-Encrypt-Password")
	if len(password) == 0 {
		return reader, nil
	}

	return encrypt(reader, password, packetConfig)
}

func transformDecryptionReader(reader io.ReadCloser, r *http.Request) (io.ReadCloser, error) {
	password := r.Header.Get("X-Decrypt-Password")
	if len(password) == 0 {
		return reader, nil
	}

	return decrypt(reader, password, packetConfig)
}

func decrypt(ciphertext io.Reader, password string, packetConfig *packet.Config) (plaintext io.ReadCloser, err error) {
	content, err := ioutil.ReadAll(ciphertext)
	if err != nil {
		return
	}

	decbuf := bytes.NewBuffer(content)

	armorBlock, err := armor.Decode(decbuf)
	if err != nil {
		return
	}

	failed := false
	prompt := func(keys []openpgp.Key, symmetric bool) ([]byte, error) {
		// If the given passphrase isn't correct, the function will be called again, forever.
		// This method will fail fast.
		// Ref: https://godoc.org/golang.org/x/crypto/openpgp#PromptFunction
		if failed {
			return nil, errors.New("decryption failed")
		}
		failed = true
		return []byte(password), nil
	}

	md, err := openpgp.ReadMessage(armorBlock.Body, nil, prompt, packetConfig)
	if err != nil {
		return
	}

	plaintext = toDummyReadCloser(md.UnverifiedBody)

	return
}

func encrypt(plaintext io.Reader, password string, packetConfig *packet.Config) (ciphertext io.Reader, err error) {
	encbuf := bytes.NewBuffer(nil)

	w, err := armor.Encode(encbuf, "PGP MESSAGE", nil)
	if err != nil {
		return
	}
	defer w.Close()

	pt, err := openpgp.SymmetricallyEncrypt(w, []byte(password), nil, packetConfig)
	if err != nil {
		return
	}
	defer pt.Close()

	content, err := ioutil.ReadAll(plaintext)
	if err != nil {
		pt.Close()
		w.Close()
		return
	}

	_, err = pt.Write(content)
	if err != nil {
		pt.Close()
		w.Close()
		return
	}

	// Close writers to force-flush their buffer
	pt.Close()
	w.Close()
	ciphertext = bytes.NewReader(encbuf.Bytes())

	return
}

func healthHandler(w http.ResponseWriter, r *http.Request) {
	_, _ = w.Write([]byte("Approaching Neutral Zone, all systems normal and functioning."))
}

func canContainsXSS(contentType string) bool {
	switch {
	case strings.Contains(contentType, "cache-manifest"):
		fallthrough
	case strings.Contains(contentType, "html"):
		fallthrough
	case strings.Contains(contentType, "rdf"):
		fallthrough
	case strings.Contains(contentType, "vtt"):
		fallthrough
	case strings.Contains(contentType, "xml"):
		fallthrough
	case strings.Contains(contentType, "xsl"):
		return true
	case strings.Contains(contentType, "x-mixed-replace"):
		return true
	}

	return false
}

/* The preview handler will show a preview of the content for browsers (accept type text/html), and referer is not transfer.sh */
func (s *Server) previewHandler(w http.ResponseWriter, r *http.Request) {
	vars := mux.Vars(r)

	token := vars["token"]
	filename := vars["filename"]

	metadata, err := s.checkMetadata(r.Context(), token, filename, false)

	if err != nil {
		s.logger.Printf("Error metadata: %s", err.Error())
		http.Error(w, http.StatusText(http.StatusNotFound), http.StatusNotFound)
		return
	}

	contentType := metadata.ContentType
	contentLength, err := s.storage.Head(r.Context(), token, filename)
	if err != nil {
		http.Error(w, http.StatusText(404), 404)
		return
	}

	var templatePath string
	var content html_template.HTML

	switch {
	case strings.HasPrefix(contentType, "image/"):
		templatePath = "download.image.html"
	case strings.HasPrefix(contentType, "video/"):
		templatePath = "download.video.html"
	case strings.HasPrefix(contentType, "audio/"):
		templatePath = "download.audio.html"
	case strings.HasPrefix(contentType, "text/"):
		templatePath = "download.markdown.html"

		var reader io.ReadCloser
		if reader, _, err = s.storage.Get(r.Context(), token, filename); err != nil {
			http.Error(w, err.Error(), http.StatusInternalServerError)
			return
		}

		var data []byte
		data = make([]byte, _5M)
		if _, err = reader.Read(data); err != io.EOF && err != nil {
			http.Error(w, err.Error(), http.StatusInternalServerError)
			return
		}

		if strings.HasPrefix(contentType, "text/x-markdown") || strings.HasPrefix(contentType, "text/markdown") {
			unsafe := blackfriday.Run(data)
			output := bluemonday.UGCPolicy().SanitizeBytes(unsafe)
			content = html_template.HTML(output)
		} else if strings.HasPrefix(contentType, "text/plain") {
			content = html_template.HTML(fmt.Sprintf("<pre>%s</pre>", html.EscapeString(string(data))))
		} else {
			templatePath = "download.sandbox.html"
		}

	default:
		templatePath = "download.html"
	}

	relativeURL, _ := url.Parse(path.Join(s.proxyPath, token, filename))
	resolvedURL := resolveURL(r, relativeURL, s.proxyPort)
	relativeURLGet, _ := url.Parse(path.Join(s.proxyPath, getPathPart, token, filename))
	resolvedURLGet := resolveURL(r, relativeURLGet, s.proxyPort)
	var png []byte
	png, err = qrcode.Encode(resolvedURL, qrcode.High, 150)
	if err != nil {
		http.Error(w, err.Error(), http.StatusInternalServerError)
		return
	}

	qrCode := base64.StdEncoding.EncodeToString(png)

	hostname := getURL(r, s.proxyPort).Host
	webAddress := resolveWebAddress(r, s.proxyPath, s.proxyPort)

	data := struct {
		ContentType    string
		Content        html_template.HTML
		Filename       string
		URL            string
		URLGet         string
		URLRandomToken string
		Hostname       string
		WebAddress     string
		ContentLength  uint64
		GAKey          string
		UserVoiceKey   string
		QRCode         string
	}{
		contentType,
		content,
		filename,
		resolvedURL,
		resolvedURLGet,
		token,
		hostname,
		webAddress,
		contentLength,
		s.gaKey,
		s.userVoiceKey,
		qrCode,
	}

	if err := htmlTemplates.ExecuteTemplate(w, templatePath, data); err != nil {
		http.Error(w, err.Error(), http.StatusInternalServerError)
		return
	}

}

// this handler will output html or text, depending on the
// support of the client (Accept header).

func (s *Server) viewHandler(w http.ResponseWriter, r *http.Request) {
	// vars := mux.Vars(r)

	hostname := getURL(r, s.proxyPort).Host
	webAddress := resolveWebAddress(r, s.proxyPath, s.proxyPort)

	maxUploadSize := ""
	if s.maxUploadSize > 0 {
		maxUploadSize = formatSize(s.maxUploadSize)
	}

	purgeTime := ""
	if s.purgeDays > 0 {
		purgeTime = s.purgeDays.String()
	}

	data := struct {
		Hostname      string
		WebAddress    string
		EmailContact  string
		GAKey         string
		UserVoiceKey  string
		PurgeTime     string
		MaxUploadSize string
		SampleToken   string
		SampleToken2  string
	}{
		hostname,
		webAddress,
		s.emailContact,
		s.gaKey,
		s.userVoiceKey,
		purgeTime,
		maxUploadSize,
		token(s.randomTokenLength),
		token(s.randomTokenLength),
	}

	if acceptsHTML(r.Header) {
		if err := htmlTemplates.ExecuteTemplate(w, "index.html", data); err != nil {
			http.Error(w, err.Error(), http.StatusInternalServerError)
			return
		}
	} else {
		if err := textTemplates.ExecuteTemplate(w, "index.txt", data); err != nil {
			http.Error(w, err.Error(), http.StatusInternalServerError)
			return
		}
	}
}

func (s *Server) notFoundHandler(w http.ResponseWriter, r *http.Request) {
	http.Error(w, http.StatusText(404), 404)
}

func sanitize(fileName string) string {
	return path.Base(fileName)
}

func (s *Server) postHandler(w http.ResponseWriter, r *http.Request) {
	if err := r.ParseMultipartForm(_24K); nil != err {
		s.logger.Printf("%s", err.Error())
		http.Error(w, "Error occurred copying to output stream", http.StatusInternalServerError)
		return
	}

	token := token(s.randomTokenLength)

	w.Header().Set("Content-Type", "text/plain")

	responseBody := ""

	for _, fheaders := range r.MultipartForm.File {
		for _, fheader := range fheaders {
			filename := sanitize(fheader.Filename)
			contentType := mime.TypeByExtension(filepath.Ext(fheader.Filename))

			var f io.Reader
			var err error

			if f, err = fheader.Open(); err != nil {
				s.logger.Printf("%s", err.Error())
				http.Error(w, err.Error(), http.StatusInternalServerError)
				return
			}

			file, err := ioutil.TempFile(s.tempPath, "transfer-")
			defer s.cleanTmpFile(file)

			if err != nil {
				s.logger.Printf("%s", err.Error())
				http.Error(w, err.Error(), http.StatusInternalServerError)
				return
			}

			n, err := io.Copy(file, f)
			if err != nil {
				s.logger.Printf("%s", err.Error())
				http.Error(w, err.Error(), http.StatusInternalServerError)
				return
			}

			contentLength := n

			_, err = file.Seek(0, io.SeekStart)
			if err != nil {
				s.logger.Printf("%s", err.Error())
				return
			}

			if s.maxUploadSize > 0 && contentLength > s.maxUploadSize {
				s.logger.Print("Entity too large")
				http.Error(w, http.StatusText(http.StatusRequestEntityTooLarge), http.StatusRequestEntityTooLarge)
				return
			}

			if s.performClamavPrescan {
				status, err := s.performScan(file.Name())
				if err != nil {
					s.logger.Printf("%s", err.Error())
					http.Error(w, "Could not perform prescan", http.StatusInternalServerError)
					return
				}

				if status != clamavScanStatusOK {
					s.logger.Printf("prescan positive: %s", status)
					http.Error(w, "Clamav prescan found a virus", http.StatusPreconditionFailed)
					return
				}
			}

<<<<<<< HEAD
			contentLength := n

			metadata := MetadataForRequest(contentType, contentLength, r)
=======
			metadata := metadataForRequest(contentType, s.randomTokenLength, r)
>>>>>>> 597554a5

			buffer := &bytes.Buffer{}
			if err := json.NewEncoder(buffer).Encode(metadata); err != nil {
				s.logger.Printf("%s", err.Error())
				http.Error(w, "Could not encode metadata", http.StatusInternalServerError)

				return
			} else if err := s.storage.Put(r.Context(), token, fmt.Sprintf("%s.metadata", filename), buffer, "text/json", uint64(buffer.Len())); err != nil {
				s.logger.Printf("%s", err.Error())
				http.Error(w, "Could not save metadata", http.StatusInternalServerError)

				return
			}

			s.logger.Printf("Uploading %s %s %d %s", token, filename, contentLength, contentType)

<<<<<<< HEAD
			reader, err = transformEncryptionReader(reader, r)
			if err != nil {
				http.Error(w, errors.New("Could not crypt file").Error(), 500)
				return
			}

			if err = s.storage.Put(token, filename, reader, contentType, uint64(contentLength)); err != nil {
				log.Printf("Backend storage error: %s", err.Error())
				http.Error(w, err.Error(), 500)
=======
			if err = s.storage.Put(r.Context(), token, filename, file, contentType, uint64(contentLength)); err != nil {
				s.logger.Printf("Backend storage error: %s", err.Error())
				http.Error(w, err.Error(), http.StatusInternalServerError)
>>>>>>> 597554a5
				return

			}

			filename = url.PathEscape(filename)
			relativeURL, _ := url.Parse(path.Join(s.proxyPath, token, filename))
			deleteURL, _ := url.Parse(path.Join(s.proxyPath, token, filename, metadata.DeletionToken))
			w.Header().Add("X-Url-Delete", resolveURL(r, deleteURL, s.proxyPort))
			responseBody += fmt.Sprintln(getURL(r, s.proxyPort).ResolveReference(relativeURL).String())
		}
	}
	_, err := w.Write([]byte(responseBody))
	if err != nil {
		s.logger.Printf("%s", err.Error())
		http.Error(w, err.Error(), http.StatusInternalServerError)
	}
}

<<<<<<< HEAD
type Metadata struct {
	// ContentType is the original uploading content type or text/plain if encrypted
=======
func (s *Server) cleanTmpFile(f *os.File) {
	if f != nil {
		err := f.Close()
		if err != nil {
			s.logger.Printf("Error closing tmpfile: %s (%s)", err, f.Name())
		}

		err = os.Remove(f.Name())
		if err != nil {
			s.logger.Printf("Error removing tmpfile: %s (%s)", err, f.Name())
		}
	}
}

type metadata struct {
	// ContentType is the original uploading content type
>>>>>>> 597554a5
	ContentType string
	// ContentLength is is the original uploading content length
	ContentLength int64
	// Downloads is the actual number of downloads
	Downloads int
	// MaxDownloads contains the maximum numbers of downloads
	MaxDownloads int
	// MaxDate contains the max age of the file
	MaxDate time.Time
	// DeletionToken contains the token to match against for deletion
	DeletionToken string
	// Encrypted contains if the file was encrypted
	Encrypted bool
	// DecryptedContentType is the original uploading content type
	DecryptedContentType string
	// WillBeDecrypted is a flag to know if content will be decrypted (password provided)
	WillBeDecrypted bool
}

<<<<<<< HEAD
func MetadataForRequest(contentType string, contentLength int64, r *http.Request) Metadata {
	metadata := Metadata{
		ContentType:     contentType,
		ContentLength:   contentLength,
		MaxDate:         time.Now().Add(time.Hour * 24 * 365 * 10),
		Downloads:       0,
		MaxDownloads:    99999999,
		DeletionToken:   Encode(10000000+int64(rand.Intn(1000000000))) + Encode(10000000+int64(rand.Intn(1000000000))),
		WillBeDecrypted: false,
=======
func metadataForRequest(contentType string, randomTokenLength int, r *http.Request) metadata {
	metadata := metadata{
		ContentType:   strings.ToLower(contentType),
		MaxDate:       time.Time{},
		Downloads:     0,
		MaxDownloads:  -1,
		DeletionToken: token(randomTokenLength) + token(randomTokenLength),
>>>>>>> 597554a5
	}

	if v := r.Header.Get("Max-Downloads"); v == "" {
	} else if v, err := strconv.Atoi(v); err != nil {
	} else {
		metadata.MaxDownloads = v
	}

	if v := r.Header.Get("Max-Days"); v == "" {
	} else if v, err := strconv.Atoi(v); err != nil {
	} else {
		metadata.MaxDate = time.Now().Add(time.Hour * 24 * time.Duration(v))
	}

	if password := r.Header.Get("X-Encrypt-Password"); password != "" {
		metadata.Encrypted = true
		metadata.ContentType = "text/plain; charset=utf-8"
		metadata.DecryptedContentType = contentType
	} else {
		metadata.Encrypted = false
	}

	return metadata
}

func (s *Server) putHandler(w http.ResponseWriter, r *http.Request) {
	vars := mux.Vars(r)

	filename := sanitize(vars["filename"])

	contentLength := r.ContentLength

	defer CloseCheck(r.Body.Close)

	file, err := ioutil.TempFile(s.tempPath, "transfer-")
	defer s.cleanTmpFile(file)
	if err != nil {
		s.logger.Printf("%s", err.Error())
		http.Error(w, err.Error(), http.StatusInternalServerError)
		return
	}

	// queue file to disk, because s3 needs content length
	// and clamav prescan scans a file
	n, err := io.Copy(file, r.Body)
	if err != nil {
		s.logger.Printf("%s", err.Error())
		http.Error(w, err.Error(), http.StatusInternalServerError)

		return
	}

	_, err = file.Seek(0, io.SeekStart)
	if err != nil {
		s.logger.Printf("%s", err.Error())
		http.Error(w, "Cannot reset cache file", http.StatusInternalServerError)

		return
	}

	if contentLength < 1 {
		contentLength = n
	}

	if s.maxUploadSize > 0 && contentLength > s.maxUploadSize {
		s.logger.Print("Entity too large")
		http.Error(w, http.StatusText(http.StatusRequestEntityTooLarge), http.StatusRequestEntityTooLarge)
		return
	}

	if contentLength == 0 {
		s.logger.Print("Empty content-length")
		http.Error(w, "Could not upload empty file", http.StatusBadRequest)
		return
	}

	if s.performClamavPrescan {
		status, err := s.performScan(file.Name())
		if err != nil {
			s.logger.Printf("%s", err.Error())
			http.Error(w, "Could not perform prescan", http.StatusInternalServerError)
			return
		}

		if status != clamavScanStatusOK {
			s.logger.Printf("prescan positive: %s", status)
			http.Error(w, "Clamav prescan found a virus", http.StatusPreconditionFailed)
			return
		}
	}

	contentType := mime.TypeByExtension(filepath.Ext(vars["filename"]))

	token := token(s.randomTokenLength)

<<<<<<< HEAD
	metadata := MetadataForRequest(contentType, contentLength, r)
=======
	metadata := metadataForRequest(contentType, s.randomTokenLength, r)
>>>>>>> 597554a5

	buffer := &bytes.Buffer{}
	if err := json.NewEncoder(buffer).Encode(metadata); err != nil {
		s.logger.Printf("%s", err.Error())
		http.Error(w, "Could not encode metadata", http.StatusInternalServerError)
		return
	} else if !metadata.MaxDate.IsZero() && time.Now().After(metadata.MaxDate) {
		s.logger.Print("Invalid MaxDate")
		http.Error(w, "Invalid MaxDate, make sure Max-Days is smaller than 290 years", http.StatusBadRequest)
		return
	} else if err := s.storage.Put(r.Context(), token, fmt.Sprintf("%s.metadata", filename), buffer, "text/json", uint64(buffer.Len())); err != nil {
		s.logger.Printf("%s", err.Error())
		http.Error(w, "Could not save metadata", http.StatusInternalServerError)
		return
	}

	s.logger.Printf("Uploading %s %s %d %s", token, filename, contentLength, contentType)

<<<<<<< HEAD
	var err error

	reader, err = transformEncryptionReader(reader, r)
	if err != nil {
		http.Error(w, errors.New("Could not crypt file").Error(), 500)
		return
	}

	if err = s.storage.Put(token, filename, reader, contentType, uint64(contentLength)); err != nil {
		log.Printf("Error putting new file: %s", err.Error())
		http.Error(w, errors.New("Could not save file").Error(), 500)
=======
	if err = s.storage.Put(r.Context(), token, filename, file, contentType, uint64(contentLength)); err != nil {
		s.logger.Printf("Error putting new file: %s", err.Error())
		http.Error(w, "Could not save file", http.StatusInternalServerError)
>>>>>>> 597554a5
		return
	}

	// w.Statuscode = 200

	w.Header().Set("Content-Type", "text/plain")

	filename = url.PathEscape(filename)
	relativeURL, _ := url.Parse(path.Join(s.proxyPath, token, filename))
	deleteURL, _ := url.Parse(path.Join(s.proxyPath, token, filename, metadata.DeletionToken))

	w.Header().Set("X-Url-Delete", resolveURL(r, deleteURL, s.proxyPort))

	_, _ = w.Write([]byte(resolveURL(r, relativeURL, s.proxyPort)))
}

func resolveURL(r *http.Request, u *url.URL, proxyPort string) string {
	r.URL.Path = ""

	return getURL(r, proxyPort).ResolveReference(u).String()
}

func resolveKey(key, proxyPath string) string {
	key = strings.TrimPrefix(key, "/")

	key = strings.TrimPrefix(key, proxyPath)

	key = strings.Replace(key, "\\", "/", -1)

	return key
}

func resolveWebAddress(r *http.Request, proxyPath string, proxyPort string) string {
	rUrl := getURL(r, proxyPort)

	var webAddress string

	if len(proxyPath) == 0 {
		webAddress = fmt.Sprintf("%s://%s/",
			rUrl.ResolveReference(rUrl).Scheme,
			rUrl.ResolveReference(rUrl).Host)
	} else {
		webAddress = fmt.Sprintf("%s://%s/%s",
			rUrl.ResolveReference(rUrl).Scheme,
			rUrl.ResolveReference(rUrl).Host,
			proxyPath)
	}

	return webAddress
}

// Similar to the logic found here:
// https://github.com/golang/go/blob/release-branch.go1.14/src/net/http/clone.go#L22-L33
func cloneURL(u *url.URL) *url.URL {
	c := &url.URL{}
	*c = *u

	if u.User != nil {
		c.User = &url.Userinfo{}
		*c.User = *u.User
	}

	return c
}

func getURL(r *http.Request, proxyPort string) *url.URL {
	u := cloneURL(r.URL)

	if r.TLS != nil {
		u.Scheme = "https"
	} else if proto := r.Header.Get("X-Forwarded-Proto"); proto != "" {
		u.Scheme = proto
	} else {
		u.Scheme = "http"
	}

	host, port, err := net.SplitHostPort(r.Host)
	if err != nil {
		host = r.Host
		port = ""
	}
	if len(proxyPort) != 0 {
		port = proxyPort
	}

	if len(port) == 0 {
		u.Host = host
	} else {
		if port == "80" && u.Scheme == "http" {
			u.Host = host
		} else if port == "443" && u.Scheme == "https" {
			u.Host = host
		} else {
			u.Host = net.JoinHostPort(host, port)
		}
	}

	return u
}

func (metadata metadata) remainingLimitHeaderValues() (remainingDownloads, remainingDays string) {
	if metadata.MaxDate.IsZero() {
		remainingDays = "n/a"
	} else {
		timeDifference := time.Until(metadata.MaxDate)
		remainingDays = strconv.Itoa(int(timeDifference.Hours()/24) + 1)
	}

	if metadata.MaxDownloads == -1 {
		remainingDownloads = "n/a"
	} else {
		remainingDownloads = strconv.Itoa(metadata.MaxDownloads - metadata.Downloads)
	}

	return remainingDownloads, remainingDays
}

func (s *Server) lock(token, filename string) {
	key := path.Join(token, filename)

	lock, _ := s.locks.LoadOrStore(key, &sync.Mutex{})

	lock.(*sync.Mutex).Lock()
}

func (s *Server) unlock(token, filename string) {
	key := path.Join(token, filename)

	lock, _ := s.locks.LoadOrStore(key, &sync.Mutex{})

	lock.(*sync.Mutex).Unlock()
}

<<<<<<< HEAD
func (s *Server) CheckMetadata(token, filename string, r *http.Request, isSingleRequest bool) (Metadata, error) {
	s.Lock(token, filename)
	defer s.Unlock(token, filename)
=======
func (s *Server) checkMetadata(ctx context.Context, token, filename string, increaseDownload bool) (metadata, error) {
	s.lock(token, filename)
	defer s.unlock(token, filename)
>>>>>>> 597554a5

	var metadata metadata

<<<<<<< HEAD
	file, _, _, err := s.storage.Get(token, fmt.Sprintf("%s.metadata", filename))
	if s.storage.IsNotExist(err) {
		return metadata, nil
	} else if err != nil {
		return metadata, err
	}

	defer file.Close()

	if err := json.NewDecoder(file).Decode(&metadata); err != nil {
		return metadata, err
	} else if metadata.Downloads >= metadata.MaxDownloads {
		return metadata, errors.New("MaxDownloads expired.")
	} else if time.Now().After(metadata.MaxDate) {
		return metadata, errors.New("MaxDate expired.")
	} else {
=======
	r, _, err := s.storage.Get(ctx, token, fmt.Sprintf("%s.metadata", filename))
	defer CloseCheck(r.Close)

	if err != nil {
		return metadata, err
	}

	if err := json.NewDecoder(r).Decode(&metadata); err != nil {
		return metadata, err
	} else if metadata.MaxDownloads != -1 && metadata.Downloads >= metadata.MaxDownloads {
		return metadata, errors.New("maxDownloads expired")
	} else if !metadata.MaxDate.IsZero() && time.Now().After(metadata.MaxDate) {
		return metadata, errors.New("maxDate expired")
	} else if metadata.MaxDownloads != -1 && increaseDownload {
>>>>>>> 597554a5
		// todo(nl5887): mutex?

		// update number of downloads
		metadata.Downloads++

		buffer := &bytes.Buffer{}
		if err := json.NewEncoder(buffer).Encode(metadata); err != nil {
<<<<<<< HEAD
			return metadata, errors.New("Could not encode metadata")
		} else if err := s.storage.Put(token, fmt.Sprintf("%s.metadata", filename), buffer, "text/json", uint64(buffer.Len())); err != nil {
			return metadata, errors.New("Could not save metadata")
		}
	}

	if !isSingleRequest {
		return metadata, nil
	}

	if password := r.Header.Get("X-Decrypt-Password"); metadata.Encrypted && len(password) > 0 {
		metadata.WillBeDecrypted = true
	}

=======
			return metadata, errors.New("could not encode metadata")
		} else if err := s.storage.Put(ctx, token, fmt.Sprintf("%s.metadata", filename), buffer, "text/json", uint64(buffer.Len())); err != nil {
			return metadata, errors.New("could not save metadata")
		}
	}

>>>>>>> 597554a5
	return metadata, nil
}

func (s *Server) checkDeletionToken(ctx context.Context, deletionToken, token, filename string) error {
	s.lock(token, filename)
	defer s.unlock(token, filename)

	var metadata metadata

	r, _, err := s.storage.Get(ctx, token, fmt.Sprintf("%s.metadata", filename))
	defer CloseCheck(r.Close)

	if s.storage.IsNotExist(err) {
		return errors.New("metadata doesn't exist")
	} else if err != nil {
		return err
	}

	if err := json.NewDecoder(r).Decode(&metadata); err != nil {
		return err
	} else if metadata.DeletionToken != deletionToken {
		return errors.New("deletion token doesn't match")
	}

	return nil
}

func (s *Server) purgeHandler() {
	ticker := time.NewTicker(s.purgeInterval)
	go func() {
		for {
			<-ticker.C
			err := s.storage.Purge(context.TODO(), s.purgeDays)
			if err != nil {
				s.logger.Printf("error cleaning up expired files: %v", err)
			}
		}
	}()
}

func (s *Server) deleteHandler(w http.ResponseWriter, r *http.Request) {
	vars := mux.Vars(r)

	token := vars["token"]
	filename := vars["filename"]
	deletionToken := vars["deletionToken"]

	if err := s.checkDeletionToken(r.Context(), deletionToken, token, filename); err != nil {
		s.logger.Printf("Error metadata: %s", err.Error())
		http.Error(w, http.StatusText(http.StatusNotFound), http.StatusNotFound)
		return
	}

	err := s.storage.Delete(r.Context(), token, filename)
	if s.storage.IsNotExist(err) {
		http.Error(w, http.StatusText(http.StatusNotFound), http.StatusNotFound)
		return
	} else if err != nil {
		s.logger.Printf("%s", err.Error())
		http.Error(w, "Could not delete file.", http.StatusInternalServerError)
		return
	}
}

func (s *Server) zipHandler(w http.ResponseWriter, r *http.Request) {
	vars := mux.Vars(r)

	files := vars["files"]

	zipfilename := fmt.Sprintf("transfersh-%d.zip", uint16(time.Now().UnixNano()))

	w.Header().Set("Content-Type", "application/zip")
	w.Header().Set("Content-Disposition", fmt.Sprintf("attachment; filename=\"%s\"", zipfilename))
	w.Header().Set("Connection", "close")

	zw := zip.NewWriter(w)

	for _, key := range strings.Split(files, ",") {
		key = resolveKey(key, s.proxyPath)

		token := strings.Split(key, "/")[0]
		filename := sanitize(strings.Split(key, "/")[1])

<<<<<<< HEAD
		if _, err := s.CheckMetadata(token, filename, r, false); err != nil {
			log.Printf("Error metadata: %s", err.Error())
=======
		if _, err := s.checkMetadata(r.Context(), token, filename, true); err != nil {
			s.logger.Printf("Error metadata: %s", err.Error())
>>>>>>> 597554a5
			continue
		}

		reader, _, err := s.storage.Get(r.Context(), token, filename)
		defer CloseCheck(reader.Close)

		if err != nil {
			if s.storage.IsNotExist(err) {
				http.Error(w, "File not found", 404)
				return
			}

			s.logger.Printf("%s", err.Error())
			http.Error(w, "Could not retrieve file.", http.StatusInternalServerError)
			return
		}

		header := &zip.FileHeader{
			Name:   strings.Split(key, "/")[1],
			Method: zip.Store,

			Modified: time.Now().UTC(),
		}

		fw, err := zw.CreateHeader(header)

		if err != nil {
			s.logger.Printf("%s", err.Error())
			http.Error(w, "Internal server error.", http.StatusInternalServerError)
			return
		}

		if _, err = io.Copy(fw, reader); err != nil {
			s.logger.Printf("%s", err.Error())
			http.Error(w, "Internal server error.", http.StatusInternalServerError)
			return
		}
	}

	if err := zw.Close(); err != nil {
		s.logger.Printf("%s", err.Error())
		http.Error(w, "Internal server error.", http.StatusInternalServerError)
		return
	}
}

func (s *Server) tarGzHandler(w http.ResponseWriter, r *http.Request) {
	vars := mux.Vars(r)

	files := vars["files"]

	tarfilename := fmt.Sprintf("transfersh-%d.tar.gz", uint16(time.Now().UnixNano()))

	w.Header().Set("Content-Type", "application/x-gzip")
	w.Header().Set("Content-Disposition", fmt.Sprintf("attachment; filename=\"%s\"", tarfilename))
	w.Header().Set("Connection", "close")

	gw := gzip.NewWriter(w)
	defer CloseCheck(gw.Close)

	zw := tar.NewWriter(gw)
	defer CloseCheck(zw.Close)

	for _, key := range strings.Split(files, ",") {
		key = resolveKey(key, s.proxyPath)

		token := strings.Split(key, "/")[0]
		filename := sanitize(strings.Split(key, "/")[1])

<<<<<<< HEAD
		if _, err := s.CheckMetadata(token, filename, r, false); err != nil {
			log.Printf("Error metadata: %s", err.Error())
=======
		if _, err := s.checkMetadata(r.Context(), token, filename, true); err != nil {
			s.logger.Printf("Error metadata: %s", err.Error())
>>>>>>> 597554a5
			continue
		}

		reader, contentLength, err := s.storage.Get(r.Context(), token, filename)
		defer CloseCheck(reader.Close)

		if err != nil {
			if s.storage.IsNotExist(err) {
				http.Error(w, "File not found", 404)
				return
			}

			s.logger.Printf("%s", err.Error())
			http.Error(w, "Could not retrieve file.", http.StatusInternalServerError)
			return
		}

		header := &tar.Header{
			Name: strings.Split(key, "/")[1],
			Size: int64(contentLength),
		}

		err = zw.WriteHeader(header)
		if err != nil {
			s.logger.Printf("%s", err.Error())
			http.Error(w, "Internal server error.", http.StatusInternalServerError)
			return
		}

		if _, err = io.Copy(zw, reader); err != nil {
			s.logger.Printf("%s", err.Error())
			http.Error(w, "Internal server error.", http.StatusInternalServerError)
			return
		}
	}
}

func (s *Server) tarHandler(w http.ResponseWriter, r *http.Request) {
	vars := mux.Vars(r)

	files := vars["files"]

	tarfilename := fmt.Sprintf("transfersh-%d.tar", uint16(time.Now().UnixNano()))

	w.Header().Set("Content-Type", "application/x-tar")
	w.Header().Set("Content-Disposition", fmt.Sprintf("attachment; filename=\"%s\"", tarfilename))
	w.Header().Set("Connection", "close")

	zw := tar.NewWriter(w)
	defer CloseCheck(zw.Close)

	for _, key := range strings.Split(files, ",") {
		key = resolveKey(key, s.proxyPath)

		token := strings.Split(key, "/")[0]
		filename := strings.Split(key, "/")[1]

<<<<<<< HEAD
		if _, err := s.CheckMetadata(token, filename, r, false); err != nil {
			log.Printf("Error metadata: %s", err.Error())
=======
		if _, err := s.checkMetadata(r.Context(), token, filename, true); err != nil {
			s.logger.Printf("Error metadata: %s", err.Error())
>>>>>>> 597554a5
			continue
		}

		reader, contentLength, err := s.storage.Get(r.Context(), token, filename)
		defer CloseCheck(reader.Close)

		if err != nil {
			if s.storage.IsNotExist(err) {
				http.Error(w, "File not found", 404)
				return
			}

			s.logger.Printf("%s", err.Error())
			http.Error(w, "Could not retrieve file.", http.StatusInternalServerError)
			return
		}

		header := &tar.Header{
			Name: strings.Split(key, "/")[1],
			Size: int64(contentLength),
		}

		err = zw.WriteHeader(header)
		if err != nil {
			s.logger.Printf("%s", err.Error())
			http.Error(w, "Internal server error.", http.StatusInternalServerError)
			return
		}

		if _, err = io.Copy(zw, reader); err != nil {
			s.logger.Printf("%s", err.Error())
			http.Error(w, "Internal server error.", http.StatusInternalServerError)
			return
		}
	}
}

func (s *Server) headHandler(w http.ResponseWriter, r *http.Request) {
	vars := mux.Vars(r)

	token := vars["token"]
	filename := vars["filename"]

<<<<<<< HEAD
	if _, err := s.CheckMetadata(token, filename, r, false); err != nil {
		log.Printf("Error metadata: %s", err.Error())
=======
	metadata, err := s.checkMetadata(r.Context(), token, filename, false)

	if err != nil {
		s.logger.Printf("Error metadata: %s", err.Error())
>>>>>>> 597554a5
		http.Error(w, http.StatusText(http.StatusNotFound), http.StatusNotFound)
		return
	}

	contentType := metadata.ContentType
	contentLength, err := s.storage.Head(r.Context(), token, filename)
	if s.storage.IsNotExist(err) {
		http.Error(w, http.StatusText(http.StatusNotFound), http.StatusNotFound)
		return
	} else if err != nil {
		s.logger.Printf("%s", err.Error())
		http.Error(w, "Could not retrieve file.", http.StatusInternalServerError)
		return
	}

	remainingDownloads, remainingDays := metadata.remainingLimitHeaderValues()

	w.Header().Set("Content-Type", contentType)
	w.Header().Set("Content-Length", strconv.FormatUint(contentLength, 10))
	w.Header().Set("Connection", "close")
	w.Header().Set("X-Remaining-Downloads", remainingDownloads)
	w.Header().Set("X-Remaining-Days", remainingDays)
}

func (s *Server) getHandler(w http.ResponseWriter, r *http.Request) {
	vars := mux.Vars(r)

	action := vars["action"]
	token := vars["token"]
	filename := vars["filename"]

<<<<<<< HEAD
	metadata, err := s.CheckMetadata(token, filename, r, true)
	if err != nil {
		log.Printf("Error metadata: %s", err.Error())
=======
	metadata, err := s.checkMetadata(r.Context(), token, filename, true)

	if err != nil {
		s.logger.Printf("Error metadata: %s", err.Error())
>>>>>>> 597554a5
		http.Error(w, http.StatusText(http.StatusNotFound), http.StatusNotFound)
		return
	}

	contentType := metadata.ContentType
	reader, contentLength, err := s.storage.Get(r.Context(), token, filename)
	defer CloseCheck(reader.Close)

	if s.storage.IsNotExist(err) {
		http.Error(w, http.StatusText(http.StatusNotFound), http.StatusNotFound)
		return
	} else if err != nil {
		s.logger.Printf("%s", err.Error())
		http.Error(w, "Could not retrieve file.", http.StatusInternalServerError)
		return
	}

	var disposition string

	disposition = action
	if action != "inline" {
		disposition = "attachment"
	}

<<<<<<< HEAD
	if metadata.WillBeDecrypted {
		contentType = metadata.DecryptedContentType
		contentLength = uint64(metadata.ContentLength)
	}
=======
	remainingDownloads, remainingDays := metadata.remainingLimitHeaderValues()
>>>>>>> 597554a5

	w.Header().Set("Content-Type", contentType)
	w.Header().Set("Content-Length", strconv.FormatUint(contentLength, 10))
	w.Header().Set("Content-Disposition", fmt.Sprintf(`%s; filename="%s"`, disposition, filename))
	w.Header().Set("Connection", "keep-alive")
	w.Header().Set("X-Remaining-Downloads", remainingDownloads)
	w.Header().Set("X-Remaining-Days", remainingDays)

	if disposition == "inline" && canContainsXSS(contentType) {
		reader = ioutil.NopCloser(bluemonday.UGCPolicy().SanitizeReader(reader))
	}

	if w.Header().Get("Range") != "" || strings.HasPrefix(metadata.ContentType, "video") || strings.HasPrefix(metadata.ContentType, "audio") {
		file, err := ioutil.TempFile(s.tempPath, "range-")
		defer s.cleanTmpFile(file)

		if err != nil {
			s.logger.Printf("%s", err.Error())
			http.Error(w, "Error occurred copying to output stream", http.StatusInternalServerError)
			return
		}

		_, err = io.Copy(file, reader)
		if err != nil {
			s.logger.Printf("%s", err.Error())
			http.Error(w, "Error occurred copying to output stream", http.StatusInternalServerError)
			return
		}

		http.ServeContent(w, r, filename, time.Now(), file)
		return
	}

	reader, err = transformDecryptionReader(reader, r)
	if err != nil {
		http.Error(w, errors.New("Could not decrypt file").Error(), 400)
		return
	}

	if _, err = io.Copy(w, reader); err != nil {
		s.logger.Printf("%s", err.Error())
		http.Error(w, "Error occurred copying to output stream", http.StatusInternalServerError)
		return
	}
}

// RedirectHandler handles redirect
func (s *Server) RedirectHandler(h http.Handler) http.HandlerFunc {
	return func(w http.ResponseWriter, r *http.Request) {
		if !s.forceHTTPS {
			// we don't want to enforce https
		} else if r.URL.Path == "/health.html" {
			// health check url won't redirect
		} else if strings.HasSuffix(ipAddrFromRemoteAddr(r.Host), ".onion") {
			// .onion addresses cannot get a valid certificate, so don't redirect
		} else if r.Header.Get("X-Forwarded-Proto") == "https" {
		} else if r.TLS != nil {
		} else {
			u := getURL(r, s.proxyPort)
			u.Scheme = "https"
			if len(s.proxyPort) == 0 && len(s.TLSListenerString) > 0 {
				_, port, err := net.SplitHostPort(s.TLSListenerString)
				if err != nil || port == "443" {
					port = ""
				}

				if len(port) > 0 {
					u.Host = net.JoinHostPort(u.Hostname(), port)
				} else {
					u.Host = u.Hostname()
				}
			}

			http.Redirect(w, r, u.String(), http.StatusPermanentRedirect)
			return
		}

		h.ServeHTTP(w, r)
	}
}

// LoveHandler Create a log handler for every request it receives.
func LoveHandler(h http.Handler) http.HandlerFunc {
	return func(w http.ResponseWriter, r *http.Request) {
		w.Header().Set("x-made-with", "<3 by DutchCoders")
		w.Header().Set("x-served-by", "Proudly served by DutchCoders")
		w.Header().Set("server", "Transfer.sh HTTP Server")
		h.ServeHTTP(w, r)
	}
}

func ipFilterHandler(h http.Handler, ipFilterOptions *IPFilterOptions) http.HandlerFunc {
	return func(w http.ResponseWriter, r *http.Request) {
		if ipFilterOptions == nil {
			h.ServeHTTP(w, r)
		} else {
			WrapIPFilter(h, *ipFilterOptions).ServeHTTP(w, r)
		}
	}
}

func (s *Server) basicAuthHandler(h http.Handler) http.HandlerFunc {
	return func(w http.ResponseWriter, r *http.Request) {
		if s.AuthUser == "" || s.AuthPass == "" {
			h.ServeHTTP(w, r)
			return
		}

		w.Header().Set("WWW-Authenticate", "Basic realm=\"Restricted\"")

		username, password, authOK := r.BasicAuth()
		if !authOK {
			http.Error(w, "Not authorized", http.StatusUnauthorized)
			return
		}

		if username != s.AuthUser || password != s.AuthPass {
			http.Error(w, "Not authorized", http.StatusUnauthorized)
			return
		}

		h.ServeHTTP(w, r)
	}
}<|MERGE_RESOLUTION|>--- conflicted
+++ resolved
@@ -32,7 +32,6 @@
 	"bytes"
 	"compress/gzip"
 	"context"
-	"encoding/base64"
 	"encoding/json"
 	"errors"
 	"fmt"
@@ -53,21 +52,18 @@
 	text_template "text/template"
 	"time"
 
+	"encoding/base64"
 	web "github.com/dutchcoders/transfer.sh-web"
 	"github.com/gorilla/mux"
-<<<<<<< HEAD
-	"github.com/russross/blackfriday"
-
-	"encoding/base64"
-	qrcode "github.com/skip2/go-qrcode"
-	"golang.org/x/crypto/openpgp"
-	"golang.org/x/crypto/openpgp/armor"
-	"golang.org/x/crypto/openpgp/packet"
-=======
 	"github.com/microcosm-cc/bluemonday"
 	blackfriday "github.com/russross/blackfriday/v2"
 	"github.com/skip2/go-qrcode"
->>>>>>> 597554a5
+	//lint:ignore SA1019 Ignore the deprecation warnings
+	"golang.org/x/crypto/openpgp"
+	//lint:ignore SA1019 Ignore the deprecation warnings
+	"golang.org/x/crypto/openpgp/armor"
+	//lint:ignore SA1019 Ignore the deprecation warnings
+	"golang.org/x/crypto/openpgp/packet"
 )
 
 const getPathPart = "get"
@@ -102,24 +98,7 @@
 	return templates
 }
 
-type dummyReadCloser struct {
-	reader io.Reader
-}
-
-func (rc *dummyReadCloser) Read(p []byte) (n int, err error) {
-	return rc.reader.Read(p)
-}
-
-func (rc *dummyReadCloser) Close() error {
-	return nil
-}
-
-func toDummyReadCloser(reader io.Reader) io.ReadCloser {
-	return &dummyReadCloser{reader: reader}
-}
-
-func transformEncryptionReader(reader io.Reader, r *http.Request) (io.Reader, error) {
-	password := r.Header.Get("X-Encrypt-Password")
+func transformEncryptionReader(reader io.ReadCloser, password string) (io.Reader, error) {
 	if len(password) == 0 {
 		return reader, nil
 	}
@@ -127,8 +106,7 @@
 	return encrypt(reader, password, packetConfig)
 }
 
-func transformDecryptionReader(reader io.ReadCloser, r *http.Request) (io.ReadCloser, error) {
-	password := r.Header.Get("X-Decrypt-Password")
+func transformDecryptionReader(reader io.ReadCloser, password string) (io.Reader, error) {
 	if len(password) == 0 {
 		return reader, nil
 	}
@@ -136,7 +114,7 @@
 	return decrypt(reader, password, packetConfig)
 }
 
-func decrypt(ciphertext io.Reader, password string, packetConfig *packet.Config) (plaintext io.ReadCloser, err error) {
+func decrypt(ciphertext io.ReadCloser, password string, packetConfig *packet.Config) (plaintext io.Reader, err error) {
 	content, err := ioutil.ReadAll(ciphertext)
 	if err != nil {
 		return
@@ -166,43 +144,45 @@
 		return
 	}
 
-	plaintext = toDummyReadCloser(md.UnverifiedBody)
+	plaintext = md.UnverifiedBody
 
 	return
 }
 
-func encrypt(plaintext io.Reader, password string, packetConfig *packet.Config) (ciphertext io.Reader, err error) {
+func encrypt(plaintext io.ReadCloser, password string, packetConfig *packet.Config) (ciphertext io.Reader, err error) {
 	encbuf := bytes.NewBuffer(nil)
 
 	w, err := armor.Encode(encbuf, "PGP MESSAGE", nil)
 	if err != nil {
-		return
-	}
-	defer w.Close()
+		safeClose(w)
+		return
+	}
 
 	pt, err := openpgp.SymmetricallyEncrypt(w, []byte(password), nil, packetConfig)
-	if err != nil {
-		return
-	}
-	defer pt.Close()
+
+	if err != nil {
+		safeClose(pt)
+		safeClose(w)
+		return
+	}
 
 	content, err := ioutil.ReadAll(plaintext)
 	if err != nil {
-		pt.Close()
-		w.Close()
+		safeClose(pt)
+		safeClose(w)
 		return
 	}
 
 	_, err = pt.Write(content)
 	if err != nil {
-		pt.Close()
-		w.Close()
+		safeClose(pt)
+		safeClose(w)
 		return
 	}
 
 	// Close writers to force-flush their buffer
-	pt.Close()
-	w.Close()
+	safeClose(pt)
+	safeClose(w)
 	ciphertext = bytes.NewReader(encbuf.Bytes())
 
 	return
@@ -480,13 +460,7 @@
 				}
 			}
 
-<<<<<<< HEAD
-			contentLength := n
-
-			metadata := MetadataForRequest(contentType, contentLength, r)
-=======
 			metadata := metadataForRequest(contentType, s.randomTokenLength, r)
->>>>>>> 597554a5
 
 			buffer := &bytes.Buffer{}
 			if err := json.NewEncoder(buffer).Encode(metadata); err != nil {
@@ -503,21 +477,15 @@
 
 			s.logger.Printf("Uploading %s %s %d %s", token, filename, contentLength, contentType)
 
-<<<<<<< HEAD
-			reader, err = transformEncryptionReader(reader, r)
+			reader, err := transformEncryptionReader(file, r.Header.Get("X-Encrypt-Password"))
 			if err != nil {
-				http.Error(w, errors.New("Could not crypt file").Error(), 500)
+				http.Error(w, "Could not crypt file", http.StatusInternalServerError)
 				return
 			}
 
-			if err = s.storage.Put(token, filename, reader, contentType, uint64(contentLength)); err != nil {
-				log.Printf("Backend storage error: %s", err.Error())
-				http.Error(w, err.Error(), 500)
-=======
-			if err = s.storage.Put(r.Context(), token, filename, file, contentType, uint64(contentLength)); err != nil {
+			if err = s.storage.Put(r.Context(), token, filename, reader, contentType, uint64(contentLength)); err != nil {
 				s.logger.Printf("Backend storage error: %s", err.Error())
 				http.Error(w, err.Error(), http.StatusInternalServerError)
->>>>>>> 597554a5
 				return
 
 			}
@@ -536,10 +504,6 @@
 	}
 }
 
-<<<<<<< HEAD
-type Metadata struct {
-	// ContentType is the original uploading content type or text/plain if encrypted
-=======
 func (s *Server) cleanTmpFile(f *os.File) {
 	if f != nil {
 		err := f.Close()
@@ -556,7 +520,6 @@
 
 type metadata struct {
 	// ContentType is the original uploading content type
->>>>>>> 597554a5
 	ContentType string
 	// ContentLength is is the original uploading content length
 	ContentLength int64
@@ -572,21 +535,8 @@
 	Encrypted bool
 	// DecryptedContentType is the original uploading content type
 	DecryptedContentType string
-	// WillBeDecrypted is a flag to know if content will be decrypted (password provided)
-	WillBeDecrypted bool
-}
-
-<<<<<<< HEAD
-func MetadataForRequest(contentType string, contentLength int64, r *http.Request) Metadata {
-	metadata := Metadata{
-		ContentType:     contentType,
-		ContentLength:   contentLength,
-		MaxDate:         time.Now().Add(time.Hour * 24 * 365 * 10),
-		Downloads:       0,
-		MaxDownloads:    99999999,
-		DeletionToken:   Encode(10000000+int64(rand.Intn(1000000000))) + Encode(10000000+int64(rand.Intn(1000000000))),
-		WillBeDecrypted: false,
-=======
+}
+
 func metadataForRequest(contentType string, randomTokenLength int, r *http.Request) metadata {
 	metadata := metadata{
 		ContentType:   strings.ToLower(contentType),
@@ -594,7 +544,6 @@
 		Downloads:     0,
 		MaxDownloads:  -1,
 		DeletionToken: token(randomTokenLength) + token(randomTokenLength),
->>>>>>> 597554a5
 	}
 
 	if v := r.Header.Get("Max-Downloads"); v == "" {
@@ -627,7 +576,7 @@
 
 	contentLength := r.ContentLength
 
-	defer CloseCheck(r.Body.Close)
+	defer safeClose(r.Body)
 
 	file, err := ioutil.TempFile(s.tempPath, "transfer-")
 	defer s.cleanTmpFile(file)
@@ -690,11 +639,7 @@
 
 	token := token(s.randomTokenLength)
 
-<<<<<<< HEAD
-	metadata := MetadataForRequest(contentType, contentLength, r)
-=======
 	metadata := metadataForRequest(contentType, s.randomTokenLength, r)
->>>>>>> 597554a5
 
 	buffer := &bytes.Buffer{}
 	if err := json.NewEncoder(buffer).Encode(metadata); err != nil {
@@ -713,23 +658,15 @@
 
 	s.logger.Printf("Uploading %s %s %d %s", token, filename, contentLength, contentType)
 
-<<<<<<< HEAD
-	var err error
-
-	reader, err = transformEncryptionReader(reader, r)
-	if err != nil {
-		http.Error(w, errors.New("Could not crypt file").Error(), 500)
-		return
-	}
-
-	if err = s.storage.Put(token, filename, reader, contentType, uint64(contentLength)); err != nil {
-		log.Printf("Error putting new file: %s", err.Error())
-		http.Error(w, errors.New("Could not save file").Error(), 500)
-=======
-	if err = s.storage.Put(r.Context(), token, filename, file, contentType, uint64(contentLength)); err != nil {
+	reader, err := transformEncryptionReader(file, r.Header.Get("X-Encrypt-Password"))
+	if err != nil {
+		http.Error(w, "Could not crypt file", http.StatusInternalServerError)
+		return
+	}
+
+	if err = s.storage.Put(r.Context(), token, filename, reader, contentType, uint64(contentLength)); err != nil {
 		s.logger.Printf("Error putting new file: %s", err.Error())
 		http.Error(w, "Could not save file", http.StatusInternalServerError)
->>>>>>> 597554a5
 		return
 	}
 
@@ -838,6 +775,7 @@
 		remainingDays = strconv.Itoa(int(timeDifference.Hours()/24) + 1)
 	}
 
+
 	if metadata.MaxDownloads == -1 {
 		remainingDownloads = "n/a"
 	} else {
@@ -863,38 +801,14 @@
 	lock.(*sync.Mutex).Unlock()
 }
 
-<<<<<<< HEAD
-func (s *Server) CheckMetadata(token, filename string, r *http.Request, isSingleRequest bool) (Metadata, error) {
-	s.Lock(token, filename)
-	defer s.Unlock(token, filename)
-=======
 func (s *Server) checkMetadata(ctx context.Context, token, filename string, increaseDownload bool) (metadata, error) {
 	s.lock(token, filename)
 	defer s.unlock(token, filename)
->>>>>>> 597554a5
 
 	var metadata metadata
 
-<<<<<<< HEAD
-	file, _, _, err := s.storage.Get(token, fmt.Sprintf("%s.metadata", filename))
-	if s.storage.IsNotExist(err) {
-		return metadata, nil
-	} else if err != nil {
-		return metadata, err
-	}
-
-	defer file.Close()
-
-	if err := json.NewDecoder(file).Decode(&metadata); err != nil {
-		return metadata, err
-	} else if metadata.Downloads >= metadata.MaxDownloads {
-		return metadata, errors.New("MaxDownloads expired.")
-	} else if time.Now().After(metadata.MaxDate) {
-		return metadata, errors.New("MaxDate expired.")
-	} else {
-=======
 	r, _, err := s.storage.Get(ctx, token, fmt.Sprintf("%s.metadata", filename))
-	defer CloseCheck(r.Close)
+	defer safeClose(r)
 
 	if err != nil {
 		return metadata, err
@@ -907,7 +821,6 @@
 	} else if !metadata.MaxDate.IsZero() && time.Now().After(metadata.MaxDate) {
 		return metadata, errors.New("maxDate expired")
 	} else if metadata.MaxDownloads != -1 && increaseDownload {
->>>>>>> 597554a5
 		// todo(nl5887): mutex?
 
 		// update number of downloads
@@ -915,29 +828,12 @@
 
 		buffer := &bytes.Buffer{}
 		if err := json.NewEncoder(buffer).Encode(metadata); err != nil {
-<<<<<<< HEAD
-			return metadata, errors.New("Could not encode metadata")
-		} else if err := s.storage.Put(token, fmt.Sprintf("%s.metadata", filename), buffer, "text/json", uint64(buffer.Len())); err != nil {
-			return metadata, errors.New("Could not save metadata")
-		}
-	}
-
-	if !isSingleRequest {
-		return metadata, nil
-	}
-
-	if password := r.Header.Get("X-Decrypt-Password"); metadata.Encrypted && len(password) > 0 {
-		metadata.WillBeDecrypted = true
-	}
-
-=======
 			return metadata, errors.New("could not encode metadata")
 		} else if err := s.storage.Put(ctx, token, fmt.Sprintf("%s.metadata", filename), buffer, "text/json", uint64(buffer.Len())); err != nil {
 			return metadata, errors.New("could not save metadata")
 		}
 	}
 
->>>>>>> 597554a5
 	return metadata, nil
 }
 
@@ -948,7 +844,7 @@
 	var metadata metadata
 
 	r, _, err := s.storage.Get(ctx, token, fmt.Sprintf("%s.metadata", filename))
-	defer CloseCheck(r.Close)
+	defer safeClose(r)
 
 	if s.storage.IsNotExist(err) {
 		return errors.New("metadata doesn't exist")
@@ -1021,18 +917,13 @@
 		token := strings.Split(key, "/")[0]
 		filename := sanitize(strings.Split(key, "/")[1])
 
-<<<<<<< HEAD
-		if _, err := s.CheckMetadata(token, filename, r, false); err != nil {
-			log.Printf("Error metadata: %s", err.Error())
-=======
 		if _, err := s.checkMetadata(r.Context(), token, filename, true); err != nil {
 			s.logger.Printf("Error metadata: %s", err.Error())
->>>>>>> 597554a5
 			continue
 		}
 
 		reader, _, err := s.storage.Get(r.Context(), token, filename)
-		defer CloseCheck(reader.Close)
+		defer safeClose(reader)
 
 		if err != nil {
 			if s.storage.IsNotExist(err) {
@@ -1086,10 +977,10 @@
 	w.Header().Set("Connection", "close")
 
 	gw := gzip.NewWriter(w)
-	defer CloseCheck(gw.Close)
+	defer safeClose(gw)
 
 	zw := tar.NewWriter(gw)
-	defer CloseCheck(zw.Close)
+	defer safeClose(zw)
 
 	for _, key := range strings.Split(files, ",") {
 		key = resolveKey(key, s.proxyPath)
@@ -1097,18 +988,13 @@
 		token := strings.Split(key, "/")[0]
 		filename := sanitize(strings.Split(key, "/")[1])
 
-<<<<<<< HEAD
-		if _, err := s.CheckMetadata(token, filename, r, false); err != nil {
-			log.Printf("Error metadata: %s", err.Error())
-=======
 		if _, err := s.checkMetadata(r.Context(), token, filename, true); err != nil {
 			s.logger.Printf("Error metadata: %s", err.Error())
->>>>>>> 597554a5
 			continue
 		}
 
 		reader, contentLength, err := s.storage.Get(r.Context(), token, filename)
-		defer CloseCheck(reader.Close)
+		defer safeClose(reader)
 
 		if err != nil {
 			if s.storage.IsNotExist(err) {
@@ -1153,7 +1039,7 @@
 	w.Header().Set("Connection", "close")
 
 	zw := tar.NewWriter(w)
-	defer CloseCheck(zw.Close)
+	defer safeClose(zw)
 
 	for _, key := range strings.Split(files, ",") {
 		key = resolveKey(key, s.proxyPath)
@@ -1161,18 +1047,13 @@
 		token := strings.Split(key, "/")[0]
 		filename := strings.Split(key, "/")[1]
 
-<<<<<<< HEAD
-		if _, err := s.CheckMetadata(token, filename, r, false); err != nil {
-			log.Printf("Error metadata: %s", err.Error())
-=======
 		if _, err := s.checkMetadata(r.Context(), token, filename, true); err != nil {
 			s.logger.Printf("Error metadata: %s", err.Error())
->>>>>>> 597554a5
 			continue
 		}
 
 		reader, contentLength, err := s.storage.Get(r.Context(), token, filename)
-		defer CloseCheck(reader.Close)
+		defer safeClose(reader)
 
 		if err != nil {
 			if s.storage.IsNotExist(err) {
@@ -1211,15 +1092,9 @@
 	token := vars["token"]
 	filename := vars["filename"]
 
-<<<<<<< HEAD
-	if _, err := s.CheckMetadata(token, filename, r, false); err != nil {
-		log.Printf("Error metadata: %s", err.Error())
-=======
 	metadata, err := s.checkMetadata(r.Context(), token, filename, false)
 
 	if err != nil {
-		s.logger.Printf("Error metadata: %s", err.Error())
->>>>>>> 597554a5
 		http.Error(w, http.StatusText(http.StatusNotFound), http.StatusNotFound)
 		return
 	}
@@ -1251,23 +1126,16 @@
 	token := vars["token"]
 	filename := vars["filename"]
 
-<<<<<<< HEAD
-	metadata, err := s.CheckMetadata(token, filename, r, true)
-	if err != nil {
-		log.Printf("Error metadata: %s", err.Error())
-=======
 	metadata, err := s.checkMetadata(r.Context(), token, filename, true)
 
 	if err != nil {
-		s.logger.Printf("Error metadata: %s", err.Error())
->>>>>>> 597554a5
 		http.Error(w, http.StatusText(http.StatusNotFound), http.StatusNotFound)
 		return
 	}
 
 	contentType := metadata.ContentType
 	reader, contentLength, err := s.storage.Get(r.Context(), token, filename)
-	defer CloseCheck(reader.Close)
+	defer safeClose(reader)
 
 	if s.storage.IsNotExist(err) {
 		http.Error(w, http.StatusText(http.StatusNotFound), http.StatusNotFound)
@@ -1285,17 +1153,8 @@
 		disposition = "attachment"
 	}
 
-<<<<<<< HEAD
-	if metadata.WillBeDecrypted {
-		contentType = metadata.DecryptedContentType
-		contentLength = uint64(metadata.ContentLength)
-	}
-=======
 	remainingDownloads, remainingDays := metadata.remainingLimitHeaderValues()
->>>>>>> 597554a5
-
-	w.Header().Set("Content-Type", contentType)
-	w.Header().Set("Content-Length", strconv.FormatUint(contentLength, 10))
+
 	w.Header().Set("Content-Disposition", fmt.Sprintf(`%s; filename="%s"`, disposition, filename))
 	w.Header().Set("Connection", "keep-alive")
 	w.Header().Set("X-Remaining-Downloads", remainingDownloads)
@@ -1326,13 +1185,22 @@
 		return
 	}
 
-	reader, err = transformDecryptionReader(reader, r)
-	if err != nil {
-		http.Error(w, errors.New("Could not decrypt file").Error(), 400)
-		return
-	}
-
-	if _, err = io.Copy(w, reader); err != nil {
+	password := r.Header.Get("X-Decrypt-Password");
+	decryptionReader, err := transformDecryptionReader(reader, password)
+	if err != nil {
+		http.Error(w, "Could not decrypt file", http.StatusInternalServerError)
+		return
+	}
+
+	if metadata.Encrypted && len(password) > 0 {
+		contentType = metadata.DecryptedContentType
+		contentLength = uint64(metadata.ContentLength)
+	}
+
+	w.Header().Set("Content-Type", contentType)
+	w.Header().Set("Content-Length", strconv.FormatUint(contentLength, 10))
+
+	if _, err = io.Copy(w, decryptionReader); err != nil {
 		s.logger.Printf("%s", err.Error())
 		http.Error(w, "Error occurred copying to output stream", http.StatusInternalServerError)
 		return
