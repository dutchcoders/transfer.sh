<!doctype html>
<!--[if lt IE 7]>      <html class="no-js lt-ie9 lt-ie8 lt-ie7"> <![endif]-->
<!--[if IE 7]>         <html class="no-js lt-ie9 lt-ie8"> <![endif]-->
<!--[if IE 8]>         <html class="no-js lt-ie9"> <![endif]-->
<!--[if gt IE 8]><!-->
<html class="no-js">
<!--<![endif]-->

<head>
    <meta charset="utf-8">
    <meta http-equiv="X-UA-Compatible" content="IE=edge">
    <title>transfer.sh - Easy and fast file sharing from the command-line.</title>
    <meta name="description" content="Easy and fast file sharing from the command-line.">
    <meta name="viewport" content="width=device-width, initial-scale=1.0">
    <!-- Place favicon.ico and apple-touch-icon.png in the root directory -->
    <link rel="stylesheet" href="styles/main.css">

    <link href='https://fonts.googleapis.com/css?family=Source+Sans+Pro:100,200,300' rel='stylesheet' type='text/css'>
    <link href='https://fonts.googleapis.com/css?family=Source+Code+Pro:300' rel='stylesheet' type='text/css'>

    <!-- build:js scripts/vendor/modernizr.js -->
    <script src="bower_components/modernizr/modernizr.js"></script>
    <!-- endbuild -->
</head>

<body>

    <script>
    (function(i, s, o, g, r, a, m) {
        i['GoogleAnalyticsObject'] = r;
        i[r] = i[r] || function() {
            (i[r].q = i[r].q || []).push(arguments)
        }, i[r].l = 1 * new Date();
        a = s.createElement(o),
            m = s.getElementsByTagName(o)[0];
        a.async = 1;
        a.src = g;
        m.parentNode.insertBefore(a, m)
    })(window, document, 'script', '//www.google-analytics.com/analytics.js', 'ga');
    ga('create', 'UA-40833733-1', 'transfer.sh');
    ga('send', 'pageview');
    </script>

    <div id="navigation">
        <div class="wrapper">
            <h1>transfer.sh</h1>
            <ul>
                <li><a href="#samples">Sample use cases</a>
                </li>
                <li><a href="#contact">contact us</a>
                </li>
            </ul>
        </div>
    </div>

    <section id="home">
        <div class="wrapper">
            <h2>
                Upload and share your files
            </h2>

            <div class="row">
                <div id="from-terminal" class="box">
                    <h3>Easy sharing from the command-line</h3>
                    <div id="terminal">
                        <p style='white-space:pre'></p>
                    </div>
                </div>
                <div id="from-web" class="">
                    <h3>From web</h3>

                    <div id="web">
                        <a class="browse" href="#">
                            <i class="icon-upload-cloud"></i>
                            <p class="click">Drag your files here to upload or click to browse</p>
                        </a>
                        <input type="file" multiple="multiple" style='display: none;' />
                        <ul class='queue' style='color: black; list-style-type: none; margin: 0;'>
                            <li>
                            </li>
                        </ul>
                        <div class='span8 all-files' style='margin: 0; opacity: 0;'>
                            download all files link <a class="download-zip" href="#">zip</a>  <a class="download-tar" href="#">tar.gz</a>
                        </div>
                        <div>
                        </div>

                    </div>

                </div>
                <a href="#features" class="btn-cta">learn more</i> </a>
            </div>
    </section>

    <section id="features">
        <div class="wrapper">
            <div class="row">
                <div class="col-md-3 col-xs-3">
                    <i class="icon-terminal"></i>
                    <h3>Made for use with shell</h3>
                </div>
                <div class="col-md-3 col-xs-3">
                    <i class="icon-link"></i>
                    <h3>Share files with a URL</h3>
                </div>
                <div class="col-md-3 col-xs-3">
                    <i class="icon-database"></i>
                    <h3>Upload up to 5 GB</h3>
                </div>
                <div class="col-md-3 col-xs-3">
                    <i class="icon-clock"></i>
                    <h3>Files stored for 14 days</h3>
                </div>
            </div>
            <div class="row">
                <div class="col-md-offset-3 col-md-3 col-xs-3">
                    <i class="icon-tag"></i>
                    <h3>For free</h3>
                </div>
                <div class="col-md-3 col-xs-3">
                    <i class="icon-lock"></i>
                    <h3>Encrypt your files</h3>
                </div>

            </div>
        </div>
    </section>

    <section id="reviews">
        <div class="wrapper">
            <div class="row">
                <div class="col-md-6 col-xs-6">
                
<meta name="twitter:widgets:link-color" content="#cc0000">
                    <blockquote class="twitter-tweet" lang="en">
                        <p><a href="https://twitter.com/dutchcoders">@dutchcoders</a> Thanks for transfer.sh. Just used it for a production purpose for a customer. So great, so easy, so https. :)</p>&mdash; Dave Sims (@FloifyDave) <a href="https://twitter.com/FloifyDave/status/517383101425516544">October 1, 2014</a>
                    </blockquote>
                    <script async src="http://platform.twitter.com/widgets.js" charset="utf-8"></script>
                </div>
                <div class="col-md-6 col-xs-6">
                    <blockquote class="twitter-tweet" lang="en">
                        <p><a href="https://twitter.com/dutchcoders">@dutchcoders</a> love transfer.sh! any change we can *pay* for a self-hosted version?</p>&mdash; Kareem Kouddous (@kareemk) <a href="https://twitter.com/kareemk/status/517029789191118849">September 30, 2014</a>
                    </blockquote>
                    <script async src="//platform.twitter.com/widgets.js" charset="utf-8"></script>
                </div>
            </div>
            <div class="row">
                <div class="col-md-6 col-xs-6">
                    <blockquote class="twitter-tweet" lang="en">
                        <p><a href="http://t.co/JomAmqWYEB">http://t.co/JomAmqWYEB</a> by <a href="https://twitter.com/dutchcoders">@dutchcoders</a> is pure awesomeness! any chance of source on github? :-)</p>&mdash; PJ Spagnolatti (@drakpz) <a href="https://twitter.com/drakpz/status/517008058841829376">September 30, 2014</a>
                    </blockquote>
                    <script async src="//platform.twitter.com/widgets.js" charset="utf-8"></script>
                </div>
                <div class="col-md-6 col-xs-6">
                    <blockquote class="twitter-tweet" lang="en">
                        <p>Love transfer.sh! Will be using it from now on! Thanks for the amazing service we can use from the CLI <a href="https://twitter.com/dutchcoders">@dutchcoders</a>
                        </p>&mdash; Jacob Lindgren (@jacoblindgren11) <a href="https://twitter.com/jacoblindgren11/status/516975006501203968">September 30, 2014</a>
                    </blockquote>
                    <script async src="//platform.twitter.com/widgets.js" charset="utf-8"></script>
                </div>
            </div>
        </div>
    </section>

    <section id="samples">
        <div class="wrapper">
            <h2>
                Sample use cases
            </h2>
            <div class="row">
                <div class="col-md-6">
                    <h3>Uploading</h3>
                    <h4>Uploading is easy using curl.</h4>
                    <code>$ curl --upload-file ./hello.txt https://transfer.sh/hello.txt</code>
                    <h4>Download the file.</h4>
                    <code>$ curl --upload-file ./hello.txt https://transfer.sh/hello.txt</code>
                </div>
                <div class="col-md-6">
                    <h3>Make an alias</h3>
<<<<<<< HEAD
                    <h4>Create an alias, and add it to .bashrc for faster use</h4>
                    <code>transfer() { curl --upload-file $1 https://transfer.sh/$(basename $1); }
                        <br>alias transfer=transfer</code>
                    <h4>Now you can just use
                        <strong>transfer</strong>command</h4>
                    <code>transfer hello.txt</code>
=======
                    <h4>Create an alias, and add it to .bashrc  for faster use</h4>
                    <code>$ transfer() {
    # write to output to tmpfile because of progress bar
    tmpfile=$( mktemp -t transfer )
    curl --progress-bar --upload-file $1 https://transfer.sh/$(basename $1) >> $tmpfile;
    cat $tmpfile;
    rm -f $tmpfile;
}

alias transfer=transfer</code>
                    <h4>Now you can just use <strong>transfer</strong> command</h4>
                    <code>$transfer hello.txt</code>

>>>>>>> 477e02fa
                </div>
            </div>
            <div class="row">
                <div class="col-md-6">
                    <h3>Transfer multiple files</h3>
                    <h4>Upload multiple files at once
<<<<<<< HEAD
                    </h4>
                    <code>curl -i -F filedata=@/tmp/hello.txt -F filedata=@/tmp/hello2.txt https://transfer.sh/</code>
=======
</h4>
                    <code>$ curl -i -F filedata=@/tmp/hello.txt -F filedata=@/tmp/hello2.txt https://transfer.sh/</code>
>>>>>>> 477e02fa
                    <h4>Combining downloads as zip or tar archive</h4>
                    <code>$ curl https://transfer.sh/(15HKz/hello.txt,15HKz/hello.txt).tar.gz</code>
                    <br>
<<<<<<< HEAD
                    <code>curl https://transfer.sh/(15HKz/hello.txt,15HKz/hello.txt).zip</code>
=======
                    <code>$ curl https://transfer.sh/(15HKz/hello.txt,15HKz/hello.txt).zip</code>

>>>>>>> 477e02fa
                </div>
                <div class="col-md-6">
                    <h3>Encrypt your files before the transfer</h3>
                    <h4>You can encrypt files using gpg. The following command will encrypt the data before it leaves your server using the password you enter and upload it to transfer.sh.</h4>
                    <h4></h4>
                    <code>$ cat /tmp/hello.txt|gpg -ac -o-|curl -X PUT --upload-file "-" https://transfer.sh/test.txt</code>
                    <h4>Encrypt and upload</h4>
                    <code>$ curl https://transfer.sh/1lDau/test.txt|gpg -o- > /tmp/hello.txt</code>
                </div>
            </div>
        </div>
    </section>

    <section id="share">
        <div class="wrapper">
            <h2>Share the love</h2>
            <ul class="share-buttons">
                <li>
                    <a href="https://www.facebook.com/sharer/sharer.php?u=http%3A%2F%2Ftransfer.sh&t=" target="_blank" onclick="window.open('https://www.facebook.com/sharer/sharer.php?u=' + encodeURIComponent(document.URL) + '&t=' + encodeURIComponent(document.URL)); return false;"> <i class="icon-facebook"></i> 
                    </a>
                </li>
                <li>
                    <a href="https://twitter.com/intent/tweet?source=http%3A%2F%2Ftransfer.sh&text=:%20http%3A%2F%2Ftransfer.sh" target="_blank" title="Tweet" onclick="window.open('https://twitter.com/intent/tweet?text=' + encodeURIComponent(document.title) + ':%20'  + encodeURIComponent(document.URL)); return false;"> <i class="icon-twitter"></i>
                </li>
                <li>
                    <a href="https://plus.google.com/share?url=http%3A%2F%2Ftransfer.sh" target="_blank" title="Share on Google+" onclick="window.open('https://plus.google.com/share?url=' + encodeURIComponent(document.URL)); return false;"> <i class="icon-gplus"></i> 
                    </a>
                </li>
                <li>
                    <a href="http://www.linkedin.com/shareArticle?mini=true&url=http%3A%2F%2Ftransfer.sh&title=&summary=&source=http%3A%2F%2Ftransfer.sh" target="_blank" title="Share on LinkedIn" onclick="window.open('http://www.linkedin.com/shareArticle?mini=true&url=' + encodeURIComponent(document.URL) + '&title=' +  encodeURIComponent(document.title)); return false;"> <i class="icon-linkedin"></i>
                    </a>
                </li>
            </ul>
        </div>
    </section>

    <section id="contact">
        <div class="wrapper">
            <i class="icon-mail"></i>
            <h2>
                Any questions?
            </h2>
            <a href="#" data-uv-trigger class="btn-cta">contact us</a>
        </div>
    </section>

    <footer>
        <div class="wrapper">
            <img src="images/Logo-orange.png" alt="Founded in Holland">
            <p>Made with <i class="icon-heart"></i> by <a href="http://dutchcoders.io/" title="Dutch Coders">Dutch Coders</a>
            </p>
        </div>
    </footer>

    <a href="https://github.com/dutchcoders/transfer.sh/">
        <img style="position: absolute; top: 0; right: 0; border: 0;" src="https://camo.githubusercontent.com/38ef81f8aca64bb9a64448d0d70f1308ef5341ab/68747470733a2f2f73332e616d617a6f6e6177732e636f6d2f6769746875622f726962626f6e732f666f726b6d655f72696768745f6461726b626c75655f3132313632312e706e67" alt="Fork me on GitHub" data-canonical-src="https://s3.amazonaws.com/github/ribbons/forkme_right_darkblue_121621.png">
    </a>

    <script>
    (function() {
        var uv = document.createElement('script');
        uv.type = 'text/javascript';
        uv.async = true;
        uv.src = '//widget.uservoice.com/5rkATbLIm8ClJQeOirOhFg.js';
        var s = document.getElementsByTagName('script')[0];
        s.parentNode.insertBefore(uv, s)
    })()
    </script>

    <!--[if lt IE 7]>
      <p class="browsehappy">You are using an <strong>outdated</strong> browser. Please <a href="http://browsehappy.com/">upgrade your browser</a> to improve your experience.</p>
    <![endif]-->

    <script>
    (function(b, o, i, l, e, r) {
        b.GoogleAnalyticsObject = l;
        b[l] || (b[l] =
            function() {
                (b[l].q = b[l].q || []).push(arguments)
            });
        b[l].l = +new Date;
        e = o.createElement(i);
        r = o.getElementsByTagName(i)[0];
        e.src = '//www.google-analytics.com/analytics.js';
        r.parentNode.insertBefore(e, r)
    }(window, document, 'script', 'ga'));
    ga('create', 'UA-40833733-1', 'transfer.sh');
    ga('send', 'pageview');
    </script>

    <!-- build:js scripts/main.js -->
    <script src="bower_components/jquery/dist/jquery.js"></script>
    <script src="bower_components/typed.js/js/typed.js"></script>
    <script src="bower_components/uri.js/src/URI.min.js"></script>
    <script src="scripts/main.js"></script>
    <!-- endbuild -->
</body>

</html><|MERGE_RESOLUTION|>--- conflicted
+++ resolved
@@ -130,8 +130,8 @@
         <div class="wrapper">
             <div class="row">
                 <div class="col-md-6 col-xs-6">
-                
-<meta name="twitter:widgets:link-color" content="#cc0000">
+
+                    <meta name="twitter:widgets:link-color" content="#cc0000">
                     <blockquote class="twitter-tweet" lang="en">
                         <p><a href="https://twitter.com/dutchcoders">@dutchcoders</a> Thanks for transfer.sh. Just used it for a production purpose for a customer. So great, so easy, so https. :)</p>&mdash; Dave Sims (@FloifyDave) <a href="https://twitter.com/FloifyDave/status/517383101425516544">October 1, 2014</a>
                     </blockquote>
@@ -177,50 +177,31 @@
                 </div>
                 <div class="col-md-6">
                     <h3>Make an alias</h3>
-<<<<<<< HEAD
+
                     <h4>Create an alias, and add it to .bashrc for faster use</h4>
-                    <code>transfer() { curl --upload-file $1 https://transfer.sh/$(basename $1); }
-                        <br>alias transfer=transfer</code>
+                    <code>$ transfer() { # write to output to tmpfile because of progress bar tmpfile=$( mktemp -t transfer ) curl --progress-bar --upload-file $1 https://transfer.sh/$(basename $1) >> $tmpfile; cat $tmpfile; rm -f $tmpfile; } alias transfer=transfer</code>
                     <h4>Now you can just use
                         <strong>transfer</strong>command</h4>
-                    <code>transfer hello.txt</code>
-=======
-                    <h4>Create an alias, and add it to .bashrc  for faster use</h4>
-                    <code>$ transfer() {
-    # write to output to tmpfile because of progress bar
-    tmpfile=$( mktemp -t transfer )
-    curl --progress-bar --upload-file $1 https://transfer.sh/$(basename $1) >> $tmpfile;
-    cat $tmpfile;
-    rm -f $tmpfile;
-}
-
-alias transfer=transfer</code>
-                    <h4>Now you can just use <strong>transfer</strong> command</h4>
                     <code>$transfer hello.txt</code>
 
->>>>>>> 477e02fa
+
                 </div>
             </div>
             <div class="row">
                 <div class="col-md-6">
                     <h3>Transfer multiple files</h3>
                     <h4>Upload multiple files at once
-<<<<<<< HEAD
+
                     </h4>
-                    <code>curl -i -F filedata=@/tmp/hello.txt -F filedata=@/tmp/hello2.txt https://transfer.sh/</code>
-=======
-</h4>
                     <code>$ curl -i -F filedata=@/tmp/hello.txt -F filedata=@/tmp/hello2.txt https://transfer.sh/</code>
->>>>>>> 477e02fa
+
                     <h4>Combining downloads as zip or tar archive</h4>
                     <code>$ curl https://transfer.sh/(15HKz/hello.txt,15HKz/hello.txt).tar.gz</code>
                     <br>
-<<<<<<< HEAD
-                    <code>curl https://transfer.sh/(15HKz/hello.txt,15HKz/hello.txt).zip</code>
-=======
+
                     <code>$ curl https://transfer.sh/(15HKz/hello.txt,15HKz/hello.txt).zip</code>
 
->>>>>>> 477e02fa
+
                 </div>
                 <div class="col-md-6">
                     <h3>Encrypt your files before the transfer</h3>
