--- conflicted
+++ resolved
@@ -147,13 +147,9 @@
                             <span class="code-title"># Add this to .bashrc or its equivalent</span>
                             <br/>transfer() {
                             <br># write to output to tmpfile because of progress bar
-<<<<<<< HEAD
                             <br>tmpfile=$( mktemp -t transferXXX ); basefile=$(basename "$1" | sed -e 's/[^a-zA-Z0-9._-]/-/g') 
                             <br/>curl --progress-bar --upload-file "$1" "https://transfer.sh/$basefile" >> $tmpfile 
                             <br/>cat $tmpfile; rm -f $tmpfile; 
-=======
-                            <br>tmpfile=$( mktemp -t transferXXX ); basefile=$(basename "$1" | sed -e 's/[^a-zA-Z0-9]/-/g'); curl --progress-bar --upload-file "$1" "https://transfer.sh/$basefile" >> $tmpfile; cat $tmpfile; rm -f $tmpfile; 
->>>>>>> f20fcd35
                             <br/>}
                             <br/>
                             <br/>alias transfer=transfer
@@ -261,22 +257,16 @@
         </div>
     </section>
 
-    <section id="share">
+  <section id="share">
         <div class="wrapper">
             <h2 class="page-title">Follow on GitHub</h2>
             <br>
             <br>
 
-<<<<<<< HEAD
-            <iframe src="//ghbtns.com/github-btn.html?user=dutchcoders&repo=transfer.sh&type=follow&count=true&size=large" allowtransparency="true" frameborder="0" scrolling="0" width="250" height="50"></iframe>
-            <iframe src="//ghbtns.com/github-btn.html?user=dutchcoders&repo=transfer.sh&type=watch&count=true&size=large" allowtransparency="true" frameborder="0" scrolling="0" width="200" height="50"></iframe>
-=======
             <iframe src="https://mdo.github.io/github-buttons/github-btn.html?user=dutchcoders&repo=transfer.sh&type=follow&count=true&size=large" allowtransparency="true" frameborder="0" scrolling="0" width="250" height="50"></iframe>
             <iframe src="https://mdo.github.io/github-buttons/github-btn.html?user=dutchcoders&repo=transfer.sh&type=watch&count=true&size=large" allowtransparency="true" frameborder="0" scrolling="0" width="200" height="50"></iframe>
->>>>>>> f20fcd35
-        </div>
-    </section>
-
+        </div>
+    </section>
     <section id="reviews">
         <div class="wrapper">
             <div class="row">
